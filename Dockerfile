FROM python:3.6-slim-stretch
ENV PYTHONUNBUFFERED 1
ENV C_FORCE_ROOT true
RUN mkdir /code && \
    apt-get update && \
    apt-get install build-essential -y && \
    apt-get install -y --no-install-recommends apt-utils && \
    apt-get install -y --no-install-recommends libsecp256k1-dev libsecp256k1-0 gettext graphviz libgraphviz-dev wget git dos2unix gcc libc6-dev libc-dev libssl-dev make automake libtool autoconf pkg-config libffi-dev libgdal-dev gdal-bin libgdal20 python3-gdal && \
    pip install --upgrade pip wheel setuptools && \
    pip3 install dumb-init && \
    rm -rf /var/lib/apt/lists/*

RUN git clone --recursive https://github.com/maxmind/libmaxminddb.git && \
    cd libmaxminddb && \
    ./bootstrap && \
    ./configure && \
    make && \
    make check && \
    make install && \
    echo /usr/local/lib  >> /etc/ld.so.conf.d/local.conf && \
    ldconfig

# GeoIP2 Data Files
RUN mkdir -p /usr/share/GeoIP/ && \
    wget http://geolite.maxmind.com/download/geoip/database/GeoLite2-City.mmdb.gz && \
    wget http://geolite.maxmind.com/download/geoip/database/GeoLite2-Country.mmdb.gz && \
    gunzip GeoLite2-City.mmdb.gz && \
    gunzip GeoLite2-Country.mmdb.gz && \
    mv *.mmdb /usr/share/GeoIP/

WORKDIR /code
COPY requirements/ /code/

RUN pip install -r test.txt
ADD . /code/

RUN dos2unix /code/bin/docker-command.bash && \
    dos2unix /code/bin/celery/worker.bash && \
    apt-get purge -y --auto-remove dos2unix wget gcc libc6-dev libc-dev libssl-dev make automake libtool autoconf pkg-config libffi-dev apt-utils

ENTRYPOINT ["/usr/local/bin/dumb-init", "--"]
<<<<<<< HEAD
CMD ["bash", "/code/bin/docker-command.bash"]

ARG BUILD_DATE
ARG VCS_REF
ARG VERSION="NA"
LABEL org.label-schema.build-date=$BUILD_DATE \
    org.label-schema.name="Gitcoin Web" \
    org.label-schema.description="Grow Open Source" \
    org.label-schema.url="https://gitcoin.co" \
    org.label-schema.vcs-ref=$VCS_REF \
    org.label-schema.vcs-url="https://github.com/gitcoinco/web/" \
    org.label-schema.vendor="Gitcoin" \
    org.label-schema.version=$VERSION \
    org.label-schema.schema-version="1.0"
=======
CMD ["bash", "/bin/docker-command.bash"]
RUN apt-get update && \
    apt-get install -y tk-dev python3-tk
>>>>>>> 0d301736
<|MERGE_RESOLUTION|>--- conflicted
+++ resolved
@@ -5,7 +5,7 @@
     apt-get update && \
     apt-get install build-essential -y && \
     apt-get install -y --no-install-recommends apt-utils && \
-    apt-get install -y --no-install-recommends libsecp256k1-dev libsecp256k1-0 gettext graphviz libgraphviz-dev wget git dos2unix gcc libc6-dev libc-dev libssl-dev make automake libtool autoconf pkg-config libffi-dev libgdal-dev gdal-bin libgdal20 python3-gdal && \
+    apt-get install -y --no-install-recommends tk-dev python3-tk libsecp256k1-dev libsecp256k1-0 gettext graphviz libgraphviz-dev wget git dos2unix gcc libc6-dev libc-dev libssl-dev make automake libtool autoconf pkg-config libffi-dev libgdal-dev gdal-bin libgdal20 python3-gdal && \
     pip install --upgrade pip wheel setuptools && \
     pip3 install dumb-init && \
     rm -rf /var/lib/apt/lists/*
@@ -36,10 +36,9 @@
 
 RUN dos2unix /code/bin/docker-command.bash && \
     dos2unix /code/bin/celery/worker.bash && \
-    apt-get purge -y --auto-remove dos2unix wget gcc libc6-dev libc-dev libssl-dev make automake libtool autoconf pkg-config libffi-dev apt-utils
+    apt-get purge -y --auto-remove dos2unix wget gcc tk-dev libc6-dev libc-dev libssl-dev make automake libtool autoconf pkg-config libffi-dev apt-utils
 
 ENTRYPOINT ["/usr/local/bin/dumb-init", "--"]
-<<<<<<< HEAD
 CMD ["bash", "/code/bin/docker-command.bash"]
 
 ARG BUILD_DATE
@@ -53,9 +52,4 @@
     org.label-schema.vcs-url="https://github.com/gitcoinco/web/" \
     org.label-schema.vendor="Gitcoin" \
     org.label-schema.version=$VERSION \
-    org.label-schema.schema-version="1.0"
-=======
-CMD ["bash", "/bin/docker-command.bash"]
-RUN apt-get update && \
-    apt-get install -y tk-dev python3-tk
->>>>>>> 0d301736
+    org.label-schema.schema-version="1.0"