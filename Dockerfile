FROM python:3.6-slim-jessie
ENV PYTHONUNBUFFERED 1
ENV C_FORCE_ROOT true
RUN mkdir /code && \
    apt-get update && \
    apt-get install -y --no-install-recommends gettext graphviz libgraphviz-dev wget git dos2unix gcc libc6-dev libc-dev libssl-dev make automake libtool autoconf pkg-config libffi-dev && \
    pip3 install dumb-init && \
    rm -rf /var/lib/apt/lists/*

RUN git clone --recursive https://github.com/maxmind/libmaxminddb.git && \
    cd libmaxminddb && \
    ./bootstrap && \
    ./configure && \
    make && \
    make check && \
    make install && \
    echo /usr/local/lib  >> /etc/ld.so.conf.d/local.conf && \
    ldconfig

# GeoIP2 Data Files
RUN mkdir -p /usr/share/GeoIP/ && \
    wget http://geolite.maxmind.com/download/geoip/database/GeoLite2-City.mmdb.gz && \
    wget http://geolite.maxmind.com/download/geoip/database/GeoLite2-Country.mmdb.gz && \
    gunzip GeoLite2-City.mmdb.gz && \
    gunzip GeoLite2-Country.mmdb.gz && \
    mv *.mmdb /usr/share/GeoIP/

WORKDIR /code
COPY requirements/ /code/
RUN pip install -r test.txt
<<<<<<< HEAD

ADD . /code/

RUN pip install -r dev.txt && \
    dos2unix /code/bin/docker-command.bash && \
    dos2unix /code/bin/celery/worker.bash && \
=======
COPY bin/docker-command.bash /bin/docker-command.bash
RUN dos2unix /bin/docker-command.bash && \
>>>>>>> 16aa8e5e
    apt-get purge -y --auto-remove dos2unix wget gcc libc6-dev libc-dev libssl-dev make automake libtool autoconf pkg-config libffi-dev

ENTRYPOINT ["/usr/local/bin/dumb-init", "--"]
CMD ["bash", "/code/bin/docker-command.bash"]<|MERGE_RESOLUTION|>--- conflicted
+++ resolved
@@ -28,17 +28,10 @@
 WORKDIR /code
 COPY requirements/ /code/
 RUN pip install -r test.txt
-<<<<<<< HEAD
-
 ADD . /code/
 
-RUN pip install -r dev.txt && \
-    dos2unix /code/bin/docker-command.bash && \
+RUN dos2unix /code/bin/docker-command.bash && \
     dos2unix /code/bin/celery/worker.bash && \
-=======
-COPY bin/docker-command.bash /bin/docker-command.bash
-RUN dos2unix /bin/docker-command.bash && \
->>>>>>> 16aa8e5e
     apt-get purge -y --auto-remove dos2unix wget gcc libc6-dev libc-dev libssl-dev make automake libtool autoconf pkg-config libffi-dev
 
 ENTRYPOINT ["/usr/local/bin/dumb-init", "--"]
