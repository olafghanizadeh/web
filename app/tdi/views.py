'''
    Copyright (C) 2017 Gitcoin Core

    This program is free software: you can redistribute it and/or modify
    it under the terms of the GNU Affero General Public License as published
    by the Free Software Foundation, either version 3 of the License, or
    (at your option) any later version.

    This program is distributed in the hope that it will be useful,
    but WITHOUT ANY WARRANTY; without even the implied warranty of
    MERCHANTABILITY or FITNESS FOR A PARTICULAR PURPOSE. See the
    GNU Affero General Public License for more details.

    You should have received a copy of the GNU Affero General Public License
    along with this program. If not, see <http://www.gnu.org/licenses/>.

'''
import hashlib
import os
from io import BytesIO
from wsgiref.util import FileWrapper

from django.conf import settings
from django.contrib import messages
from django.contrib.admin.views.decorators import staff_member_required
from django.core.exceptions import ValidationError
from django.core.validators import validate_email
from django.http import HttpResponse
from django.shortcuts import redirect
from django.template.response import TemplateResponse
from django.utils import timezone
from marketing.utils import invite_to_slack
from marketing.mails import send_mail
from PyPDF2 import PdfFileWriter, PdfFileReader
from ratelimit.decorators import ratelimit
from reportlab.lib.colors import Color
from reportlab.lib.pagesizes import letter
from reportlab.pdfgen import canvas
from retail.helpers import get_ip

from .models import AccessCodes, WhitepaperAccess, WhitepaperAccessRequest



def ratelimited(request, ratelimited=False):
    return whitepaper_access(request, ratelimited=True)


@ratelimit(key='ip', rate='5/m', method=ratelimit.UNSAFE, block=True)
def whitepaper_new(request, ratelimited=False):

    context = {
        'active': 'whitepaper',
        'title': 'Whitepaper',
        'minihero': 'Whitepaper',
        'suppress_logo': True,
    }
    if not request.POST.get('submit', False):
        return TemplateResponse(request, 'whitepaper_new.html', context)

    if ratelimited:
        context['msg'] = "You're ratelimited. Please contact founders@gitcoin.co"
        return TemplateResponse(request, 'whitepaper_accesscode.html', context)

    context['role'] = request.POST.getlist('role')
    context['email'] = request.POST.get('email')
    context['comments'] = request.POST.get('comments')
    ip = get_ip(request)
    body = """
Email: {} \n
Role: {}\n
Comments: {}\n
IP: {}\n

https://gitcoin.co/_administration/tdi/whitepaperaccessrequest/

    """.format(context['email'], context['role'], context['comments'], ip)
    send_mail(settings.CONTACT_EMAIL, settings.CONTACT_EMAIL, "New Whitepaper Request", str(body))

    WhitepaperAccessRequest.objects.create(
        email=context['email'],
        role=context['role'],
        comments=context['comments'],
        ip=ip,
    )

    for code in AccessCodes.objects.all():
        print(code)

    invite_to_slack(context['email'])

    valid_email = True
    try:
        validate_email(request.POST.get('email', False))
    except ValidationError:
        valid_email = False

    if not request.POST.get('email', False) or not valid_email:
        context['msg'] = "Invalid Email. Please contact founders@gitcoin.co"
        return TemplateResponse(request, 'whitepaper_new.html', context)

    context['msg'] = "Your request has been sent.  <a href=/slack>Meantime, why don't you check out the slack channel?</a>"
    return TemplateResponse(request, 'whitepaper_new.html', context)


#@ratelimit(key='ip', rate='1/m', block=True)
@ratelimit(key='ip', rate='5/m', method=ratelimit.UNSAFE, block=True)
def whitepaper_access(request, ratelimited=False):

    context = {
        'active': 'whitepaper',
        'title': 'Whitepaper',
        'minihero': 'Whitepaper',
        'suppress_logo': True,
        }
    if not request.POST.get('submit', False):
        return TemplateResponse(request, 'whitepaper_accesscode.html', context)

    if ratelimited:
        context['msg'] = "You're ratelimited. Please contact founders@gitcoin.co"
        return TemplateResponse(request, 'whitepaper_accesscode.html', context)

    context['accesskey'] = request.POST.get('accesskey')
    context['email'] = request.POST.get('email')
    access_codes = AccessCodes.objects.filter(invitecode=request.POST.get('accesskey'))
    valid_access_code = access_codes.exists()
    if not valid_access_code:
        context['msg'] = "Invalid Access Code. Please contact founders@gitcoin.co"
        return TemplateResponse(request, 'whitepaper_accesscode.html', context)

    ac = access_codes.first()
    if ac.uses >= ac.maxuses:
        context['msg'] = "You have exceeded your maximum number of uses for this access code. Please contact founders@gitcoin.co"
        return TemplateResponse(request, 'whitepaper_accesscode.html', context)

    valid_email = True
    try:
        validate_email(request.POST.get('email', False))
    except Exception as e:
        valid_email = False

    if not request.POST.get('email', False) or not valid_email:
        context['msg'] = "Invalid Email. Please contact founders@gitcoin.co"
        return TemplateResponse(request, 'whitepaper_accesscode.html', context)

    ip = get_ip(request)

    wa = WhitepaperAccess.objects.create(
        invitecode=request.POST.get('accesskey', False),
        email=request.POST.get('email', False),
        ip=ip,
    )

    send_mail(settings.CONTACT_EMAIL, settings.CONTACT_EMAIL, "New Whitepaper Generated", str(wa))

    # bottom watermark
    packet1 = BytesIO()
    can = canvas.Canvas(packet1, pagesize=letter)

    grey = Color(22/255, 6/255, 62/255, alpha=0.3)
    can.setFillColor(grey)
    can.setFontSize(8)
    lim = 30
    email__etc = wa.email if len(wa.email) < lim else wa.email[0:lim] + "..."
    msg = "Generated for access code {} by email {} at {} via ip: {}. https://gitcoin.co/whitepaper".format(wa.invitecode, email__etc, wa.created_on.strftime("%Y-%m-%d %H:%M"), wa.ip)
    charlength = 3.5
    width = len(msg) * charlength
    left = (600 - width)/2
    can.drawString(left, 7, msg)
    can.save()

    # middle watermark
    packet2 = BytesIO()
    can = canvas.Canvas(packet2, pagesize=letter)
    grey = Color(22/255, 6/255, 62/255, alpha=0.02)
    can.setFillColor(grey)
    can.setFontSize(100)
    msg = "WP{}".format(str(wa.pk).zfill(5))
    charlength = 55
    width = len(msg) * charlength
    left = (600 - width)/2
    can.rotate(45)
    can.drawString(320, 50, msg)
    can.save()

    # move to the beginning of the StringIO buffer
    path_to_file = 'assets/other/wp.pdf'
    new_pdf1 = PdfFileReader(packet1)
    new_pdf2 = PdfFileReader(packet2)
    # read your existing PDF

    existing_pdf = PdfFileReader(open(path_to_file, "rb"))
    output = PdfFileWriter()
    # add the "watermark" (which is the new pdf) on the existing page
    try:
        for i in range(0, 50):
            page = existing_pdf.getPage(i)
            page.mergePage(new_pdf1.getPage(0))
            if i != 0:
                page.mergePage(new_pdf2.getPage(0))
            output.addPage(page)
    except Exception as e:
        print(e)
    # finally, write "output" to a real file
    outputfile = "output/whitepaper_{}.pdf".format(wa.pk)
    outputStream = open(outputfile, "wb")
    output.write(outputStream)
    outputStream.close()

<<<<<<< HEAD
    filename = outputfile                       
    wrapper = FileWrapper(open(filename, 'rb'))
=======
    filename = outputfile
    wrapper = FileWrapper(file(filename))
>>>>>>> c5f52b20
    response = HttpResponse(wrapper, content_type='application/pdf')
    response['Content-Disposition'] = 'attachment; filename="GitcoinWhitepaper.pdf"'
    response['Content-Length'] = os.path.getsize(filename)
    return response


@staff_member_required
def process_accesscode_request(request, pk):

    obj = WhitepaperAccessRequest.objects.get(pk=pk)
    context = {
        'obj': obj,
    }

    if obj.processed:
        raise

    if request.POST.get('submit', False):
        h = hashlib.new('ripemd160')
        h_string = h.hexdigest() + str(timezone.now())
        h.update(h_string.encode())
        invitecode = h.hexdigest()[:29]

        AccessCodes.objects.create(
            invitecode=invitecode,
            maxuses=1,
        )
        obj.processed = True
        obj.save()

        from_email = settings.PERSONAL_CONTACT_EMAIL
        to_email = obj.email
        subject = request.POST.get('subject')
        body = request.POST.get('body').replace('[code]', invitecode)
        send_mail(from_email, to_email, subject, body, from_name="Kevin from Gitcoin.co")
        messages.success(request, 'Invite sent')

        return redirect('/_administration/tdi/whitepaperaccessrequest/?processed=False')

    return TemplateResponse(request, 'process_accesscode_request.html', context)<|MERGE_RESOLUTION|>--- conflicted
+++ resolved
@@ -207,13 +207,9 @@
     output.write(outputStream)
     outputStream.close()
 
-<<<<<<< HEAD
     filename = outputfile                       
     wrapper = FileWrapper(open(filename, 'rb'))
-=======
-    filename = outputfile
-    wrapper = FileWrapper(file(filename))
->>>>>>> c5f52b20
+
     response = HttpResponse(wrapper, content_type='application/pdf')
     response['Content-Disposition'] = 'attachment; filename="GitcoinWhitepaper.pdf"'
     response['Content-Length'] = os.path.getsize(filename)
