--- conflicted
+++ resolved
@@ -15,38 +15,12 @@
   return false;
 }
 
-<<<<<<< HEAD
 var unPackAddresses = function() {
   var addresses = JSON.parse(localStorage.getItem('addresses'));
-=======
-var unPackAddresses = function(){
-    var addresses = JSON.parse(localStorage.getItem("addresses"));
-    document.addresses = addresses;
-    if(!addresses || addresses.length == 0){
-        _alert("Invalid addresses generated.  Please try again from the first page.");
-        setTimeout(function(){
-            if(document.location.href.indexOf('send') != -1){
-                document.location.href = '/tip/send';
-            }
-        },3000);
-    };
-    localStorage.setItem("addresses", null);
-}
-var updateEstimate = function(e){
-    var denomination = jQuery('#token option:selected').text();
-    var amount  = jQuery('#amount').val();
-    getUSDEstimate(amount, denomination, function(usdAmount){
-        if (usdAmount){
-            jQuery('#usd_amount').text(usdAmount);
-        } else {
-            jQuery('#usd_amount').html('</br>');
-        }
-    });
->>>>>>> da77dacf
 
   document.addresses = addresses;
   if (!addresses || addresses.length == 0) {
-    _alert('Invalid addresss generated.  Please try again from the first page.');
+    _alert('Invalid addresses generated.  Please try again from the first page.');
     setTimeout(function() {
       if (document.location.href.indexOf('send') != -1) {
         document.location.href = '/tip/send';
