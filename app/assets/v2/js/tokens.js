/* eslint-disable nonblock-statement-body-position */
var tokens = function(network_id) {
  // from https://github.com/etherdelta/etherdelta.github.io/blob/master/config/main.json
  var _tokens = null;

  if (network_id == 'mainnet') {
    _tokens = [
      // non-etherdelta tokens
      {'addr': '0xe635c6d338dcd31c979b88000ff97c1fa3f0472c', 'name': 'GIT', 'decimals': 18},
      {'addr': '0x2941deaad71adb02b944bd38ebce2f1f4c9a62dc', 'name': 'COLO', 'decimals': 18},
      // from https://github.com/etherdelta/etherdelta.github.io/blob/master/config/main.json
      {'addr': '0x0000000000000000000000000000000000000000', 'name': 'ETH', 'decimals': 18},
      {'addr': '0xd8912c10681d8b21fd3742244f44658dba12264e', 'name': 'PLU', 'decimals': 18},
      {'addr': '0xaf30d2a7e90d7dc361c8c4585e9bb7d2f6f15bc7', 'name': '1ST', 'decimals': 18},
      {'addr': '0x936f78b9852d12f5cb93177c1f84fb8513d06263', 'name': 'GNTW', 'decimals': 18},
      {'addr': '0x01afc37f4f85babc47c0e2d0eababc7fb49793c8', 'name': 'GNTM', 'decimals': 18},
      {'addr': '0xa74476443119a942de498590fe1f2454d7d4ac0d', 'name': 'GNT', 'decimals': 18},
      {'addr': '0x5c543e7ae0a1104f78406c340e9c64fd9fce5170', 'name': 'VSL', 'decimals': 18},
      {'addr': '0xac709fcb44a43c35f0da4e3163b117a17f3770f5', 'name': 'ARC', 'decimals': 18},
      {'addr': '0x14f37b574242d366558db61f3335289a5035c506', 'name': 'HKG', 'decimals': 3},
      {'addr': '0x888666ca69e0f178ded6d75b5726cee99a87d698', 'name': 'ICN', 'decimals': 18},
      {'addr': '0xe94327d07fc17907b4db788e5adf2ed424addff6', 'name': 'REP', 'decimals': 18},
      {'addr': '0xaec2e87e0a235266d9c5adc9deb4b2e29b54d009', 'name': 'SNGLS', 'decimals': 0},
      {'addr': '0x4df812f6064def1e5e029f1ca858777cc98d2d81', 'name': 'XAUR', 'decimals': 8},
      {'addr': '0xc66ea802717bfb9833400264dd12c2bceaa34a6d', 'name': 'MKR', 'decimals': 18},
      {'addr': '0xe0b7927c4af23765cb51314a0e0521a9645f0e2a', 'name': 'DGD', 'decimals': 9},
      {'addr': '0xce3d9c3f3d302436d12f18eca97a3b00e97be7cd', 'name': 'EPOSY', 'decimals': 18},
      {'addr': '0x289fe11c6f46e28f9f1cfc72119aee92c1da50d0', 'name': 'EPOSN', 'decimals': 18},
      {'addr': '0x55e7c4a77821d5c50b4570b08f9f92896a25e012', 'name': 'P+', 'decimals': 0},
      {'addr': '0x45e42d659d9f9466cd5df622506033145a9b89bc', 'name': 'NXC', 'decimals': 3},
      {'addr': '0x08d32b0da63e2C3bcF8019c9c5d849d7a9d791e6', 'name': 'DCN', 'decimals': 0},
      {'addr': '0xb9e7f8568e08d5659f5d29c4997173d84cdf2607', 'name': 'SWT', 'decimals': 18},
      {'addr': '0xb802b24e0637c2b87d2e8b7784c055bbe921011a', 'name': 'EMV', 'decimals': 2},
      {'addr': '0x6531f133e6deebe7f2dce5a0441aa7ef330b4e53', 'name': 'TIME', 'decimals': 8},
      {'addr': '0xbeb9ef514a379b997e0798fdcc901ee474b6d9a1', 'name': 'MLN', 'decimals': 18},
      {'addr': '0x168296bb09e24a88805cb9c33356536b980d3fc5', 'name': 'RHOC', 'decimals': 8},
      {'addr': '0x08711d3b02c8758f2fb3ab4e80228418a7f8e39c', 'name': 'EDG', 'decimals': 0},
      {'addr': '0xf7b098298f7c69fc14610bf71d5e02c60792894c', 'name': 'GUP', 'decimals': 3},
      {'addr': '0x807b9487aaf00629b674bd6d02e4917453bc5939', 'name': 'ETB-OLD', 'decimals': 12},
      {'addr': '0x4fe6ea636abe664e0268af373a10ca3621a0b95b', 'name': 'ETB-OLD2', 'decimals': 12},
      {'addr': '0x607f4c5bb672230e8672085532f7e901544a7375', 'name': 'RLC', 'decimals': 9},
      {'addr': '0xcb94be6f13a1182e4a4b6140cb7bf2025d28e41b', 'name': 'TRST', 'decimals': 6},
      {'addr': '0x2e071d2966aa7d8decb1005885ba1977d6038a65', 'name': 'DICE', 'decimals': 16},
      {'addr': '0xe7775a6e9bcf904eb39da2b68c5efb4f9360e08c', 'name': 'TAAS', 'decimals': 6},
      {'addr': '0x6810e776880c02933d47db1b9fc05908e5386b96', 'name': 'GNO', 'decimals': 18},
      {'addr': '0x667088b212ce3d06a1b553a7221e1fd19000d9af', 'name': 'WINGS', 'decimals': 18},
      {'addr': '0xfa05a73ffe78ef8f1a739473e462c54bae6567d9', 'name': 'LUN', 'decimals': 18},
      {'addr': '0xaaaf91d9b90df800df4f55c205fd6989c977e73a', 'name': 'TKN', 'decimals': 8},
      {'addr': '0xcbcc0f036ed4788f63fc0fee32873d6a7487b908', 'name': 'HMQ', 'decimals': 8},
      {'addr': '0x960b236a07cf122663c4303350609a66a7b288c0', 'name': 'ANT', 'decimals': 18},
      {'addr': '0xd248b0d48e44aaf9c49aea0312be7e13a6dc1468', 'name': 'SGT', 'decimals': 1},
      {'addr': '0xff3519eeeea3e76f1f699ccce5e23ee0bdda41ac', 'name': 'BCAP', 'decimals': 0},
      {'addr': '0x0d8775f648430679a709e98d2b0cb6250d2887ef', 'name': 'BAT', 'decimals': 18},
      {'addr': '0xa645264c5603e96c3b0b078cdab68733794b0a71', 'name': 'MYST', 'decimals': 8},
      {'addr': '0x82665764ea0b58157e1e5e9bab32f68c76ec0cdf', 'name': 'VSM', 'decimals': 0},
      {'addr': '0x12fef5e57bf45873cd9b62e9dbd7bfb99e32d73e', 'name': 'CFI', 'decimals': 18},
      {'addr': '0x8f3470a7388c05ee4e7af3d01d8c722b0ff52374', 'name': 'VERI', 'decimals': 18},
      {'addr': '0x40395044ac3c0c57051906da938b54bd6557f212', 'name': 'MGO', 'decimals': 8},
      {'addr': '0x8ae4bf2c33a8e667de34b54938b0ccd03eb8cc06', 'name': 'PTOY', 'decimals': 8},
      {'addr': '0x1f573d6fb3f13d689ff844b4ce37794d79a7ff1c', 'name': 'BNT', 'decimals': 18},
      {'addr': '0x697beac28B09E122C4332D163985e8a73121b97F', 'name': 'QRL', 'decimals': 8},
      {'addr': '0xae616e72d3d89e847f74e8ace41ca68bbf56af79', 'name': 'GOOD', 'decimals': 6},
      {'addr': '0x744d70fdbe2ba4cf95131626614a1763df805b9e', 'name': 'SNT', 'decimals': 18},
      {'addr': '0x983f6d60db79ea8ca4eb9968c6aff8cfa04b3c63', 'name': 'SONM', 'decimals': 18},
      {'addr': '0x1776e1f26f98b1a5df9cd347953a26dd3cb46671', 'name': 'NMR', 'decimals': 18},
      {'addr': '0x93e682107d1e9defb0b5ee701c71707a4b2e46bc', 'name': 'MCAP', 'decimals': 8},
      {'addr': '0xb97048628db6b661d4c2aa833e95dbe1a905b280', 'name': 'PAY', 'decimals': 18},
      {'addr': '0x5a84969bb663fb64f6d015dcf9f622aedc796750', 'name': 'ICE', 'decimals': 18},
      {'addr': '0xd4fa1460f537bb9085d22c7bccb5dd450ef28e3a', 'name': 'PPT', 'decimals': 8},
      {'addr': '0xbbb1bd2d741f05e144e6c4517676a15554fd4b8d', 'name': 'FUNOLD', 'decimals': 8},
      {'addr': '0x419d0d8bdd9af5e606ae2232ed285aff190e711b', 'name': 'FUN', 'decimals': 8},
      {'addr': '0xd0d6d6c5fe4a677d343cc433536bb717bae167dd', 'name': 'ADT', 'decimals': 9},
      {'addr': '0xce5c603c78d047ef43032e96b5b785324f753a4f', 'name': 'E4ROW', 'decimals': 2},
      {'addr': '0xb64ef51c888972c908cfacf59b47c1afbc0ab8ac', 'name': 'STORJ', 'decimals': 8},
      {'addr': '0xcfb98637bcae43c13323eaa1731ced2b716962fd', 'name': 'NET', 'decimals': 18},
      {'addr': '0x86fa049857e0209aa7d9e616f7eb3b3b78ecfdb0', 'name': 'EOS', 'decimals': 18},
      {'addr': '0x4470bb87d77b963a013db939be332f927f2b992e', 'name': 'ADX', 'decimals': 4},
      {'addr': '0x621d78f2ef2fd937bfca696cabaf9a779f59b3ed', 'name': 'DRP', 'decimals': 2},
      {'addr': '0x8aa33a7899fcc8ea5fbe6a608a109c3893a1b8b2', 'name': 'BET', 'decimals': 18},
      {'addr': '0x0affa06e7fbe5bc9a764c979aa66e8256a631f02', 'name': 'PLBT', 'decimals': 6},
      {'addr': '0xd26114cd6ee289accf82350c8d8487fedb8a0c07', 'name': 'OMG', 'decimals': 18},
      {'addr': '0xb8c77482e45f1f44de1745f52c74426c631bdd52', 'name': 'BNB', 'decimals': 18},
      {'addr': '0x814964b1bceaf24e26296d031eadf134a2ca4105', 'name': 'NEWB', 'decimals': 0},
      {'addr': '0xb24754be79281553dc1adc160ddf5cd9b74361a4', 'name': 'XRL', 'decimals': 9},
      {'addr': '0x386467f1f3ddbe832448650418311a479eecfc57', 'name': 'EMB', 'decimals': 0},
      {'addr': '0xf433089366899d83a9f26a773d59ec7ecf30355e', 'name': 'MTL', 'decimals': 8},
      {'addr': '0xc63e7b1dece63a77ed7e4aeef5efb3b05c81438d', 'name': 'FUCKOLD', 'decimals': 4},
      {'addr': '0xab16e0d25c06cb376259cc18c1de4aca57605589', 'name': 'FUCK', 'decimals': 4},
      {'addr': '0x5c6183d10a00cd747a6dbb5f658ad514383e9419', 'name': 'NXX', 'decimals': 8},
      {'addr': '0xd5b9a2737c9b2ff35ecb23b884eb039303bbbb61', 'name': 'BTH', 'decimals': 18},
      {'addr': '0xe3818504c1b32bf1557b16c238b2e01fd3149c17', 'name': 'PLR', 'decimals': 18},
      {'addr': '0x41e5560054824ea6b0732e656e3ad64e20e94e45', 'name': 'CVC', 'decimals': 8},
      {'addr': '0xbfa4d71a51b9e0968be4bc299f8ba6cbb2f86789', 'name': 'MAYY', 'decimals': 18},
      {'addr': '0xab130bc7ff83192656a4b3079741c296615899c0', 'name': 'MAYN', 'decimals': 18},
      {'addr': '0xe2e6d4be086c6938b53b22144855eef674281639', 'name': 'LNK', 'decimals': 18},
      {'addr': '0x2bdc0d42996017fce214b21607a515da41a9e0c5', 'name': 'SKIN', 'decimals': 6},
      {'addr': '0x8b9c35c79af5319c70dd9a3e3850f368822ed64e', 'name': 'DGT', 'decimals': 18},
      {'addr': '0xa578acc0cb7875781b7880903f4594d13cfa8b98', 'name': 'ECN', 'decimals': 2},
      {'addr': '0x660b612ec57754d949ac1a09d0c2937a010dee05', 'name': 'BCD', 'decimals': 6},
      {'addr': '0x8ef59b92f21f9e5f21f5f71510d1a7f87a5420be', 'name': 'DEX', 'decimals': 2},
      {'addr': '0xea1f346faf023f974eb5adaf088bbcdf02d761f4', 'name': 'TIX', 'decimals': 18},
      {'addr': '0x177d39ac676ed1c67a2b268ad7f1e58826e5b0af', 'name': 'CDT', 'decimals': 18},
      {'addr': '0xfca47962d45adfdfd1ab2d972315db4ce7ccf094', 'name': 'IXT', 'decimals': 8},
      {'addr': '0xa2f4fcb0fde2dd59f7a1873e121bc5623e3164eb', 'name': 'AIRA', 'decimals': 0},
      {'addr': '0x56ba2ee7890461f463f7be02aac3099f6d5811a8', 'name': 'CAT', 'decimals': 18},
      {'addr': '0x701c244b988a513c945973defa05de933b23fe1d', 'name': 'OAX', 'decimals': 18},
      {'addr': '0x08fd34559f2ed8585d3810b4d96ab8a05c9f97c5', 'name': 'CLRT', 'decimals': 18},
      {'addr': '0x68aa3f232da9bdc2343465545794ef3eea5209bd', 'name': 'MSP', 'decimals': 18},
      {'addr': '0x2a05d22db079bc40c2f77a1d1ff703a56e631cc1', 'name': 'BAS', 'decimals': 8},
      {'addr': '0xdc0c22285b61405aae01cba2530b6dd5cd328da7', 'name': 'KTN', 'decimals': 6},
      {'addr': '0xdd6bf56ca2ada24c683fac50e37783e55b57af9f', 'name': 'BNC', 'decimals': 12},
      {'addr': '0x0abdace70d3790235af448c88547603b945604ea', 'name': 'DNT', 'decimals': 18},
      {'addr': '0x9e77d5a1251b6f7d456722a6eac6d2d5980bd891', 'name': 'BRAT', 'decimals': 8},
      {'addr': '0x5af2be193a6abca9c8817001f45744777db30756', 'name': 'BQX', 'decimals': 8},
      {'addr': '0x006bea43baa3f7a6f765f14f10a1a1b08334ef45', 'name': 'STX', 'decimals': 18},
      {'addr': '0x88fcfbc22c6d3dbaa25af478c578978339bde77a', 'name': 'FYN', 'decimals': 18},
      {'addr': '0x4e0603e2a27a30480e5e3a4fe548e29ef12f64be', 'name': 'CREDO', 'decimals': 18},
      {'addr': '0x202e295df742befa5e94e9123149360db9d9f2dc', 'name': 'NIH', 'decimals': 8},
      {'addr': '0x671abbe5ce652491985342e85428eb1b07bc6c64', 'name': 'QAU', 'decimals': 8},
      {'addr': '0x3597bfd533a99c9aa083587b074434e61eb0a258', 'name': 'DENT', 'decimals': 8},
      {'addr': '0xbc7de10afe530843e71dfb2e3872405191e8d14a', 'name': 'SHOUC', 'decimals': 18},
      {'addr': '0x2ca72c9699b92b47272c9716c664cad6167c80b0', 'name': 'GUNS', 'decimals': 18},
      {'addr': '0x7c5a0ce9267ed19b22f8cae653f198e3e8daf098', 'name': 'SAN', 'decimals': 18},
      {'addr': '0xf8e386eda857484f5a12e4b5daa9984e06e73705', 'name': 'IND', 'decimals': 18},
      {'addr': '0xfb12e3cca983b9f59d90912fd17f8d745a8b2953', 'name': 'LUCK', 'decimals': 0},
      {'addr': '0x0b1724cc9fda0186911ef6a75949e9c0d3f0f2f3', 'name': 'RIYA', 'decimals': 8},
      {'addr': '0xe41d2489571d322189246dafa5ebde1f4699f498', 'name': 'ZRX', 'decimals': 18},
      {'addr': '0xb63b606ac810a52cca15e44bb630fd42d8d1d83d', 'name': 'MCO', 'decimals': 8},
      {'addr': '0x02b9806a64cb05f02aa8dcc1c178b88159a61304', 'name': 'DEL', 'decimals': 18},
      {'addr': '0x46492473755e8df960f8034877f61732d718ce96', 'name': 'STRC', 'decimals': 8},
      {'addr': '0x025abad9e518516fdaafbdcdb9701b37fb7ef0fa', 'name': 'GTKT', 'decimals': 0},
      {'addr': '0x0e0989b1f9b8a38983c2ba8053269ca62ec9b195', 'name': 'POE', 'decimals': 8},
      {'addr': '0x38968746147bbaeb882f356ad9a57594bb158235', 'name': 'BENJA', 'decimals': 8},
      {'addr': '0x814cafd4782d2e728170fda68257983f03321c58', 'name': 'IDEA', 'decimals': 0},
      {'addr': '0x84119cb33e8f590d75c2d6ea4e6b0741a7494eda', 'name': 'WTT', 'decimals': 0},
      {'addr': '0x5ddab66da218fb05dfeda07f1afc4ea0738ee234', 'name': 'RARE', 'decimals': 8},
      {'addr': '0xd7631787b4dcc87b1254cfd1e5ce48e96823dee8', 'name': 'SCL', 'decimals': 8},
      {'addr': '0xa7f976c360ebbed4465c2855684d1aae5271efa9', 'name': 'TFL', 'decimals': 8},
      {'addr': '0x7654915a1b82d6d2d0afc37c52af556ea8983c7e', 'name': 'IFT', 'decimals': 18},
      {'addr': '0x94298f1e0ab2dfad6eeffb1426846a3c29d98090', 'name': 'MyB', 'decimals': 8},
      {'addr': '0x4355fc160f74328f9b383df2ec589bb3dfd82ba0', 'name': 'OPT', 'decimals': 18},
      {'addr': '0x17fd666fa0784885fa1afec8ac624d9b7e72b752', 'name': 'FLIK', 'decimals': 14},
      {'addr': '0x7288c72af505e3a6ff2712699e2a695465d353b3', 'name': 'MTP', 'decimals': 18},
      {'addr': '0x422866a8f0b032c5cf1dfbdef31a20f4509562b0', 'name': 'ADST', 'decimals': 0},
      {'addr': '0x66497a283e0a007ba3974e837784c6ae323447de', 'name': 'PT', 'decimals': 0},
      {'addr': '0x07d9e49ea402194bf48a8276dafb16e4ed633317', 'name': 'DALC', 'decimals': 8},
      {'addr': '0xcc4ef9eeaf656ac1a2ab886743e98e97e090ed38', 'name': 'DDF', 'decimals': 18},
      {'addr': '0xef68e7c694f40c8202821edf525de3782458639f', 'name': 'LRC', 'decimals': 18},
      {'addr': '0x3d1ba9be9f66b8ee101911bc36d3fb562eac2244', 'name': 'RVT', 'decimals': 18},
      {'addr': '0x8a187d5285d316bcbc9adafc08b51d70a0d8e000', 'name': 'SIFT', 'decimals': 0},
      {'addr': '0x8effd494eb698cc399af6231fccd39e08fd20b15', 'name': 'PIX', 'decimals': 0},
      {'addr': '0xaa26b73bfdc80b5c7d2cfbfc30930038fb7fa657', 'name': 'TOV', 'decimals': 0},
      {'addr': '0x08f5a9235b08173b7569f83645d2c7fb55e8ccd8', 'name': 'TNT', 'decimals': 8},
      {'addr': '0x96a65609a7b84e8842732deb08f56c3e21ac6f8a', 'name': 'CTR', 'decimals': 18},
      {'addr': '0xe6923e9b56db1eed1c9f430ea761da7565e260fe', 'name': 'FC', 'decimals': 2},
      {'addr': '0xd850942ef8811f2a866692a623011bde52a462c1', 'name': 'VEN', 'decimals': 18},
      {'addr': '0x2160e6c0ae8ca7d62fe1f57fc049f8363283ff5f', 'name': 'BPT', 'decimals': 18},
      {'addr': '0xf05a9382a4c3f29e2784502754293d88b835109c', 'name': 'REX', 'decimals': 18},
      {'addr': '0x73dd069c299a5d691e9836243bcaec9c8c1d8734', 'name': 'BTE', 'decimals': 8},
      {'addr': '0x1bcbc54166f6ba149934870b60506199b6c9db6d', 'name': 'ROC', 'decimals': 10},
      {'addr': '0x27f706edde3ad952ef647dd67e24e38cd0803dd6', 'name': 'UET', 'decimals': 18},
      {'addr': '0x0f5d2fb29fb7d3cfee444a200298f468908cc942', 'name': 'MANA', 'decimals': 18},
      {'addr': '0xc0e4f45b828aa4aa628e897e5da38d9dc72c2257', 'name': 'KC', 'decimals': 8},
      {'addr': '0x4e260e3ca268e40133c84b142de73108a7c1ec99', 'name': 'YC', 'decimals': 0},
      {'addr': '0xaf4dce16da2877f8c9e00544c93b62ac40631f16', 'name': 'MTH', 'decimals': 5},
      {'addr': '0x9214ec02cb71cba0ada6896b8da260736a67ab10', 'name': 'REAL', 'decimals': 18},
      {'addr': '0xe5a7c12972f3bbfe70ed29521c8949b8af6a0970', 'name': 'BLX', 'decimals': 18},
      {'addr': '0x5cf4e9dfd975c52aa523fb5945a12235624923dc', 'name': 'MPRM', 'decimals': 0 },
      {'addr': '0xb581e3a7db80fbaa821ab39342e9cbfd2ce33c23', 'name': 'ARCD', 'decimals': 18},
      {'addr': '0x255aa6df07540cb5d3d297f0d0d4d84cb52bc8e6', 'name': 'RDN', 'decimals': 18},
      {'addr': '0x056017c55aE7AE32d12AeF7C679dF83A85ca75Ff', 'name': 'WYV', 'decimals': 18},
      {'addr': '0x89d24a6b4ccb1b6faa2625fe562bdd9a23260359', 'name': 'DAI', 'decimals': 18}
    ];
  } else if (network_id == 'ropsten') { // ropsten
    _tokens = [
      { 'addr': '0x0000000000000000000000000000000000000000', 'name': 'ETH', 'decimals': 18 },
      { 'addr': '0x2941deaad71adb02b944bd38ebce2f1f4c9a62dc', 'name': 'COLO', 'decimals': 18 },
      { 'addr': '0xeccb46ebe07c5a2b249586796f921ddfe0d46271', 'name': 'FOO', 'decimals': 18 }
    ];
  } else if (network_id == 'rinkeby') { // ropsten
    _tokens = [
      { 'addr': '0x0000000000000000000000000000000000000000', 'name': 'ETH', 'decimals': 18 },
      { 'addr': '0x2941deaad71adb02b944bd38ebce2f1f4c9a62dc', 'name': 'COLO', 'decimals': 18 },
      { 'addr': '0x408c49a91e46311ddc35737f8c1aaea6191f36e0', 'name': 'FOO', 'decimals': 18 }
    ];
  } else if (network_id == 'custom network') { // testrpc
    _tokens = [
      { 'addr': '0x0000000000000000000000000000000000000000', 'name': 'ETH', 'decimals': 18 },
      { 'addr': '0x7dd4bfd96981573ce7dbcde779adcdf2d3039332', 'name': 'GIT', 'decimals': 18 }
    ];
  } else {
    _tokens = [
      { 'addr': '0x0000000000000000000000000000000000000000', 'name': 'ETH', 'decimals': 18 }
    ];
  }

  _tokens.sort(function(a, b) {
    if (a.name[0] < b.name[0]) {
      return -1;
    }
    return 1;
  });

  return _tokens;
};

var tokenAddressToDetails = function(addr) {
  var _tokens = tokens(document.web3network);

  for (var i = 0; i < _tokens.length; i += 1) {
    if (_tokens[i].addr == addr) {
      return _tokens[i];
    }
  }
  return null;
};

<<<<<<< HEAD
var load_tokens = function() {
  window.addEventListener('load', function() {
    waitforWeb3(function() {
      // add tokens to the submission form
      var tokenAddress = localStorage['tokenAddress'];

      if (!tokenAddress) {
        tokenAddress = '0x0000000000000000000000000000000000000000';
      }
      var _tokens = tokens(document.web3network);

      for (var i = 0; i < _tokens.length; i++) {
        var token = _tokens[i];
        var select = {
          value: token['addr'],
          text: token['name']
        };

        if (token['addr'] == tokenAddress) {
          select['selected'] = 'selected';
        }
        $('select[name=deonomination]').append($('<option>', select));
      }
      // if web3, set the values of some form variables
      if (typeof localStorage['amount'] != 'undefined') {
        $('input[name=amount]').val(localStorage['amount']);
      }
      if (typeof localStorage['githubUsername'] != 'undefined') {
        if (!$('input[name=githubUsername]').val()) {
          $('input[name=githubUsername]').val(localStorage['githubUsername']);
        }
      }
      if (typeof localStorage['notificationEmail'] != 'undefined') {
        $('input[name=notificationEmail]').val(localStorage['notificationEmail']);
      }
      if (typeof localStorage['acceptTOS'] != 'undefined' && localStorage['acceptTOS']) {
        $('input[name=terms]').attr('checked', 'checked');
      }
=======
var load_tokens = function(){
    window.addEventListener('load', function() {
        waitforWeb3(function(){
            //add tokens to the submission form
            var tokenAddress = localStorage['tokenAddress'];
            if(!tokenAddress){
                tokenAddress='0x0000000000000000000000000000000000000000';
            }
            var _tokens = tokens(document.web3network);
            for(var i=0;i<_tokens.length;i++){
                var token = _tokens[i];
                var select = {
                    value: token['addr'],
                    text: token['name'],
                };
                if(token['addr']==tokenAddress){
                    select['selected']='selected';
                }
                $("select[name=deonomination]").append($('<option>', select))
            }
            //if web3, set the values of some form variables
            var url_string = window.location.href
            var url = new URL(url_string)
            var params_amount = url.searchParams.get("amount")
            if (typeof localStorage['amount'] !='undefined'){
                if (params_amount != null){
                    if ( localStorage['amount'] != params_amount){
                        localStorage.setItem("amount", params_amount);
                        $('input[name=amount]').val(params_amount);
                    }
                } else {
                    $('input[name=amount]').val(localStorage['amount']);
                }
            }
            if (typeof localStorage['githubUsername'] !='undefined'){
                if(!$('input[name=githubUsername]').val()){
                    $('input[name=githubUsername]').val(localStorage['githubUsername']);
                }
            }
            if (typeof localStorage['notificationEmail'] !='undefined'){
                $('input[name=notificationEmail]').val(localStorage['notificationEmail']);
            }
            if (typeof localStorage['acceptTOS'] !='undefined' && localStorage['acceptTOS']){
                $('input[name=terms]').attr('checked','checked');
            }
        });
>>>>>>> da77dacf
    });
  });
};<|MERGE_RESOLUTION|>--- conflicted
+++ resolved
@@ -1,11 +1,10 @@
-/* eslint-disable nonblock-statement-body-position */
 var tokens = function(network_id) {
   // from https://github.com/etherdelta/etherdelta.github.io/blob/master/config/main.json
   var _tokens = null;
 
   if (network_id == 'mainnet') {
     _tokens = [
-      // non-etherdelta tokens
+    // non-etherdelta tokens
       {'addr': '0xe635c6d338dcd31c979b88000ff97c1fa3f0472c', 'name': 'GIT', 'decimals': 18},
       {'addr': '0x2941deaad71adb02b944bd38ebce2f1f4c9a62dc', 'name': 'COLO', 'decimals': 18},
       // from https://github.com/etherdelta/etherdelta.github.io/blob/master/config/main.json
@@ -215,7 +214,6 @@
   return null;
 };
 
-<<<<<<< HEAD
 var load_tokens = function() {
   window.addEventListener('load', function() {
     waitforWeb3(function() {
@@ -240,8 +238,19 @@
         $('select[name=deonomination]').append($('<option>', select));
       }
       // if web3, set the values of some form variables
+      var url_string = window.location.href;
+      var url = new URL(url_string);
+      var params_amount = url.searchParams.get('amount');
+
       if (typeof localStorage['amount'] != 'undefined') {
-        $('input[name=amount]').val(localStorage['amount']);
+        if (params_amount !== null) {
+          if (localStorage['amount'] != params_amount) {
+            localStorage.setItem('amount', params_amount);
+            $('input[name=amount]').val(params_amount);
+          }
+        } else {
+          $('input[name=amount]').val(localStorage['amount']);
+        }
       }
       if (typeof localStorage['githubUsername'] != 'undefined') {
         if (!$('input[name=githubUsername]').val()) {
@@ -254,54 +263,6 @@
       if (typeof localStorage['acceptTOS'] != 'undefined' && localStorage['acceptTOS']) {
         $('input[name=terms]').attr('checked', 'checked');
       }
-=======
-var load_tokens = function(){
-    window.addEventListener('load', function() {
-        waitforWeb3(function(){
-            //add tokens to the submission form
-            var tokenAddress = localStorage['tokenAddress'];
-            if(!tokenAddress){
-                tokenAddress='0x0000000000000000000000000000000000000000';
-            }
-            var _tokens = tokens(document.web3network);
-            for(var i=0;i<_tokens.length;i++){
-                var token = _tokens[i];
-                var select = {
-                    value: token['addr'],
-                    text: token['name'],
-                };
-                if(token['addr']==tokenAddress){
-                    select['selected']='selected';
-                }
-                $("select[name=deonomination]").append($('<option>', select))
-            }
-            //if web3, set the values of some form variables
-            var url_string = window.location.href
-            var url = new URL(url_string)
-            var params_amount = url.searchParams.get("amount")
-            if (typeof localStorage['amount'] !='undefined'){
-                if (params_amount != null){
-                    if ( localStorage['amount'] != params_amount){
-                        localStorage.setItem("amount", params_amount);
-                        $('input[name=amount]').val(params_amount);
-                    }
-                } else {
-                    $('input[name=amount]').val(localStorage['amount']);
-                }
-            }
-            if (typeof localStorage['githubUsername'] !='undefined'){
-                if(!$('input[name=githubUsername]').val()){
-                    $('input[name=githubUsername]').val(localStorage['githubUsername']);
-                }
-            }
-            if (typeof localStorage['notificationEmail'] !='undefined'){
-                $('input[name=notificationEmail]').val(localStorage['notificationEmail']);
-            }
-            if (typeof localStorage['acceptTOS'] !='undefined' && localStorage['acceptTOS']){
-                $('input[name=terms]').attr('checked','checked');
-            }
-        });
->>>>>>> da77dacf
     });
   });
 };