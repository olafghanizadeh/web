--- conflicted
+++ resolved
@@ -593,14 +593,8 @@
           address: fulfillment.fulfiller_address,
           email: fulfillment.fulfiller_email,
           fulfillment_id: fulfillment.fulfillment_id,
-<<<<<<< HEAD
           text: gettext('Work Accepted'),
-          created_on: fulfillment.created_on,
-          age: timeDifference(new Date(result['now']), new Date(fulfillment.created_on)),
-=======
-          text: 'Work Accepted',
           age: timeDifference(new Date(result['now']), new Date(fulfillment.accepted_on)),
->>>>>>> 2caf42e9
           status: 'accepted'
         });
       }
