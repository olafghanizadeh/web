--- conflicted
+++ resolved
@@ -28,11 +28,8 @@
 from django.contrib.auth.signals import user_logged_in, user_logged_out
 from django.contrib.humanize.templatetags.humanize import naturalday, naturaltime
 from django.contrib.postgres.fields import JSONField
-<<<<<<< HEAD
+from django.contrib.staticfiles.templatetags.staticfiles import static
 from django.core.files.temp import NamedTemporaryFile
-=======
-from django.contrib.staticfiles.templatetags.staticfiles import static
->>>>>>> b71dbced
 from django.db import models
 from django.db.models.signals import m2m_changed, post_delete, post_save, pre_save
 from django.dispatch import receiver
@@ -1202,7 +1199,7 @@
 
 class Tool(SuperModel):
     """Define the tool shcema."""
-    
+
     name = models.CharField(max_length=255)
     category = models.CharField(max_length=20)
     img = models.CharField(max_length=255)
@@ -1213,10 +1210,10 @@
     active = models.BooleanField(default=False)
     new = models.BooleanField(default=False)
     stat_graph = models.CharField(max_length=255)
-    votes = models.ManyToManyField('dashboard.ToolVote', blank=True)    
-
-    @property
-    def img_url(self): 
+    votes = models.ManyToManyField('dashboard.ToolVote', blank=True)
+
+    @property
+    def img_url(self):
         return static(self.img)
 
     @property
@@ -1224,13 +1221,13 @@
         if self.url_name:
             return reverse(self.url_name)
         else:
-            return self.link    
+            return self.link
 
     def vote_score(self):
         score = 0
         for vote in self.votes.all():
             score += vote.value
-        return score                
+        return score
 
     def i18n_name(self):
         return _(self.name)
@@ -1240,7 +1237,7 @@
 
     def i18n_link_copy(self):
         return _(self.link_copy)
-    
+
 class ToolVote(models.Model):
     """Define the vote placed on a tool."""
 
