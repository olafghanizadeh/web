'''
    Copyright (C) 2017 Gitcoin Core

    This program is free software: you can redistribute it and/or modify
    it under the terms of the GNU Affero General Public License as published
    by the Free Software Foundation, either version 3 of the License, or
    (at your option) any later version.

    This program is distributed in the hope that it will be useful,
    but WITHOUT ANY WARRANTY; without even the implied warranty of
    MERCHANTABILITY or FITNESS FOR A PARTICULAR PURPOSE. See the
    GNU Affero General Public License for more details.

    You should have received a copy of the GNU Affero General Public License
    along with this program. If not, see <http://www.gnu.org/licenses/>.

'''
# -*- coding: utf-8 -*-
from __future__ import unicode_literals

from django.conf import settings
from django.contrib.humanize.templatetags.humanize import naturaltime
from django.contrib.postgres.fields import JSONField
from django.db import models
from django.db.models.signals import m2m_changed, pre_save
from django.dispatch import receiver
from django.utils import timezone

import requests
from dashboard.tokens import addr_to_token
from economy.models import SuperModel
from economy.utils import convert_amount
from rest_framework import serializers

from .signals import m2m_changed_interested


class Bounty(SuperModel):
    """Define the structure of a Bounty.

    Attributes:
        BOUNTY_TYPES (list of tuples): The valid bounty types.
        EXPERIENCE_LEVELS (list of tuples): The valid experience levels.
        PROJECT_LENGTHS (list of tuples): The possible project lengths.

    """

    class Meta:
        """Define metadata associated with Bounty."""

        verbose_name_plural = 'Bounties'

    BOUNTY_TYPES = [
        ('Bug', 'Bug'),
        ('Security', 'Security'),
        ('Feature', 'Feature'),
        ('Unknown', 'Unknown'),
    ]
    EXPERIENCE_LEVELS = [
        ('Beginner', 'Beginner'),
        ('Intermediate', 'Intermediate'),
        ('Advanced', 'Advanced'),
        ('Unknown', 'Unknown'),
    ]
    PROJECT_LENGTHS = [
        ('Hours', 'Hours'),
        ('Days', 'Days'),
        ('Weeks', 'Weeks'),
        ('Months', 'Months'),
        ('Unknown', 'Unknown'),
    ]
    title = models.CharField(max_length=255)
    web3_created = models.DateTimeField()
    value_in_token = models.DecimalField(default=1, decimal_places=2, max_digits=50)
    token_name = models.CharField(max_length=50)
    token_address = models.CharField(max_length=50)
    bounty_type = models.CharField(max_length=50, choices=BOUNTY_TYPES)
    project_length = models.CharField(max_length=50, choices=PROJECT_LENGTHS)
    experience_level = models.CharField(max_length=50, choices=EXPERIENCE_LEVELS)
    github_url = models.URLField()
    bounty_owner_address = models.CharField(max_length=50)
    bounty_owner_email = models.CharField(max_length=255, null=True)
    bounty_owner_github_username = models.CharField(max_length=255, null=True)
    claimeee_address = models.CharField(max_length=50)
    claimee_email = models.CharField(max_length=255, null=True)
    claimee_github_username = models.CharField(max_length=255, null=True)
    is_open = models.BooleanField()
    expires_date = models.DateTimeField()
    raw_data = JSONField()
    metadata = JSONField(default={})
    claimee_metadata = JSONField(default={})
    current_bounty = models.BooleanField(default=False)  # whether this bounty is the most current revision one or not
    _val_usd_db = models.DecimalField(default=0, decimal_places=2, max_digits=20)
    contract_address = models.CharField(max_length=50, default='')
    network = models.CharField(max_length=255, null=True)
    idx_experience_level = models.IntegerField(default=0, db_index=True)
    idx_project_length = models.IntegerField(default=0, db_index=True)
    idx_status = models.CharField(max_length=50, default='')
    avatar_url = models.CharField(max_length=255, default='')
    issue_description = models.TextField(default='')
    interested = models.ManyToManyField('dashboard.Interest')
    interested_comment = models.IntegerField(null=True)

    def __str__(self):
        return "{}{} {} {} {}".format("(CURRENT) " if self.current_bounty else "", self.title, self.value_in_token,
                                      self.token_name, self.web3_created)

    def get_absolute_url(self):
        return settings.BASE_URL + self.get_relative_url(preceding_slash=False)

    def get_relative_url(self, preceding_slash=True):
        return "{}funding/details?url={}".format('/' if preceding_slash else '', self.github_url)

    def get_natural_value(self):
        token = addr_to_token(self.token_address)
        if not token:
            return 0
        decimals = token.get('decimals', 0)
        return float(self.value_in_token) / 10**decimals

    @property
    def url(self):
        return self.get_relative_url()

    @property
    def title_or_desc(self):
        """Return the title of the issue."""
        if not self.title:
            title = self.fetch_issue_item('title') or self.github_url
            return title
        return self.title

    @property
    def issue_description_text(self):
        import re
        tag_re = re.compile(r'(<!--.*?-->|<[^>]*>)')
        return tag_re.sub('', self.issue_description).strip()

    @property
    def org_name(self):
        try:
            from app.github import org_name
            _org_name = org_name(self.github_url)
            return _org_name
        except:
            return None

    def is_hunter(self, handle):
        target = self.claimee_github_username
        if not handle or not target:
            return False
        handle = handle.lower().replace('@', '')
        target = target.lower().replace('@', '')

        return handle == target

    # TODO: DRY
    def is_funder(self, handle):
        target = self.bounty_owner_github_username
        if not handle or not target:
            return False
        handle = handle.lower().replace('@', '')
        target = target.lower().replace('@', '')

        return handle == target


    @property
    def absolute_url(self):
        return self.get_absolute_url()

    def get_avatar_url(self):
        try:
            from app.github import get_user
            response = get_user(self.org_name)
            return response['avatar_url']
        except Exception as e:
            print(e)
            return 'https://avatars0.githubusercontent.com/u/31359507?v=4'

    @property
    def local_avatar_url(self):
        return "https://gitcoin.co/funding/avatar?repo={}&v=3".format(self.github_url)

    @property
    def keywords(self):
        try:
            return self.metadata.get('issueKeywords', False)
        except:
            return False

    @property
    def now(self):
        return timezone.now()

    @property
    def status(self):
        try:
            if not self.is_open:
                if timezone.now() > self.expires_date and self.claimeee_address == '0x0000000000000000000000000000000000000000':
                    return 'expired'
                return 'fulfilled'
            if self.claimeee_address == '0x0000000000000000000000000000000000000000':
                return 'open'
            if self.claimeee_address != '0x0000000000000000000000000000000000000000':
                return 'claimed'
            return 'unknown'
        except:
            return 'unknown'

    @property
    def value_true(self):
        return self.get_natural_value()

    @property
    def value_in_eth(self):
        if self.token_name == 'ETH':
            return self.value_in_token
        try:
            return convert_amount(self.value_in_token, self.token_name, 'ETH')
        except:
            return None

    @property
    def value_in_usdt(self):
        decimals = 10**18
        if self.token_name == 'USDT':
            return self.value_in_token
        try:
            return round(float(convert_amount(self.value_in_eth, 'ETH', 'USDT')) / decimals, 2)
        except:
            return None

    @property
    def desc(self):
        return "{} {} {} {}".format(naturaltime(self.web3_created), self.idx_project_length, self.bounty_type,
                                    self.experience_level)

    @property
    def turnaround_time(self):
        return (self.created_on - self.web3_created).total_seconds()

    def get_github_api_url(self):
        """Get the Github API URL associated with the bounty."""
        from urlparse import urlparse
        if self.github_url.lower()[:19] != 'https://github.com/':
            return
        url_path = urlparse(self.github_url).path
        return 'https://api.github.com/repos/' + url_path

    def fetch_issue_item(self, item_type='body'):
        """Fetch the item type of an issue.

        Args:
            type (str): The github API response body item to be fetched.

        Returns:
            str: The item content.

        """
        issue_description = requests.get(
            self.get_github_api_url(),
            auth=(settings.GIT_API_USER, settings.GITHUB_API_TOKEN))
        if issue_description.status == 200:
            item = issue_description.json()[item_type]
            if item_type == 'body':
                self.issue_description = item
            elif item_type == 'title':
                self.title = item
        else:
            return None


class BountySyncRequest(SuperModel):

    github_url = models.URLField()
    processed = models.BooleanField()


class Subscription(SuperModel):

    email = models.EmailField(max_length=255)
    raw_data = models.TextField()
    ip = models.CharField(max_length=50)

    def __str__(self):
        return "{} {}".format(self.email, (self.created_on))


class Tip(SuperModel):

    emails = JSONField()
    url = models.CharField(max_length=255, default='')
    tokenName = models.CharField(max_length=255)
    tokenAddress = models.CharField(max_length=255)
    amount = models.DecimalField(default=1, decimal_places=4, max_digits=50)
    comments_priv = models.TextField(default='')
    comments_public = models.TextField(default='')
    ip = models.CharField(max_length=50)
    expires_date = models.DateTimeField()
    github_url = models.URLField(null=True)
    from_name = models.CharField(max_length=255, default='')
    from_email = models.CharField(max_length=255, default='')
    username = models.CharField(max_length=255, default='')
    network = models.CharField(max_length=255, default='')
    txid = models.CharField(max_length=255, default='')
    receive_txid = models.CharField(max_length=255, default='')
    received_on = models.DateTimeField(null=True)

    def __str__(self):
        from django.contrib.humanize.templatetags.humanize import naturalday
        return "({}) - {} {} {} {} to {},  created: {}, expires: {}".format(
               self.network, "RECEIVED" if self.receive_txid else "", "ORPHAN" if len(self.emails) == 0 else "", self.amount, self.tokenName, self.username, naturalday(self.created_on), naturalday(self.expires_date))

<<<<<<< HEAD
    # TODO: DRY
=======

    #TODO: DRY
    def get_natural_value(self):
        token = addr_to_token(self.tokenAddress)
        decimals = token['decimals']
        return float(self.amount) / 10**decimals

    #TODO: DRY
>>>>>>> 417b692a
    @property
    def value_in_eth(self):
        if self.tokenName == 'ETH':
            return self.amount
        try:
            return convert_amount(self.amount, self.tokenName, 'ETH')
        except:
            return None

    # TODO: DRY
    @property
    def value_in_usdt(self):
        decimals = 1
        if self.tokenName == 'USDT':
            return self.amount
        try:
            return round(float(convert_amount(self.value_in_eth, 'ETH', 'USDT')) / decimals, 2)
        except:
            return None


@receiver(pre_save, sender=Bounty, dispatch_uid="normalize_usernames")
def normalize_usernames(sender, instance, **kwargs):

    if instance.claimee_github_username:
        instance.claimee_github_username = instance.claimee_github_username.replace("@", '')
    if instance.bounty_owner_github_username:
        instance.bounty_owner_github_username = instance.bounty_owner_github_username.replace("@", '')


# method for updating
@receiver(pre_save, sender=Bounty, dispatch_uid="psave_bounty")
def psave_bounty(sender, instance, **kwargs):
    idx_experience_level = {
        'Unknown': 1,
        'Beginner': 2,
        'Intermediate': 3,
        'Advanced': 4,
    }

    idx_project_length = {
        'Unknown': 1,
        'Hours': 2,
        'Days': 3,
        'Weeks': 4,
        'Months': 5,
    }

    instance.idx_status = instance.status
    instance._val_usd_db = instance.value_in_usdt if instance.value_in_usdt else 0
    instance.idx_experience_level = idx_experience_level.get(instance.experience_level, 0)
    instance.idx_project_length = idx_project_length.get(instance.project_length, 0)


class Interest(models.Model):
    """Define relationship for profiles expressing interest on a bounty."""

    profile = models.ForeignKey('dashboard.Profile', related_name='interested')
    created = models.DateTimeField(auto_now_add=True, blank=True, null=True)

    def __str__(self):
        """Define the string representation of an interested profile."""
        return self.profile.handle


class Profile(SuperModel):
    """Define the structure of the user profile."""

    data = JSONField()
    handle = models.CharField(max_length=255, db_index=True)
    last_sync_date = models.DateTimeField(null=True)
    email = models.CharField(max_length=255, blank=True, db_index=True)
    github_access_token = models.CharField(max_length=255, blank=True, db_index=True)

    _sample_data = '''
        {
          "public_repos": 9,
          "site_admin": false,
          "updated_at": "2017-10-09T22:55:57Z",
          "gravatar_id": "",
          "hireable": null,
          "id": 30044474,
          "followers_url": "https:\/\/api.github.com\/users\/gitcoinco\/followers",
          "following_url": "https:\/\/api.github.com\/users\/gitcoinco\/following{\/other_user}",
          "blog": "https:\/\/gitcoin.co",
          "followers": 0,
          "location": "Boulder, CO",
          "type": "Organization",
          "email": "founders@gitcoin.co",
          "bio": "Push Open Source Forward.",
          "gists_url": "https:\/\/api.github.com\/users\/gitcoinco\/gists{\/gist_id}",
          "company": null,
          "events_url": "https:\/\/api.github.com\/users\/gitcoinco\/events{\/privacy}",
          "html_url": "https:\/\/github.com\/gitcoinco",
          "subscriptions_url": "https:\/\/api.github.com\/users\/gitcoinco\/subscriptions",
          "received_events_url": "https:\/\/api.github.com\/users\/gitcoinco\/received_events",
          "starred_url": "https:\/\/api.github.com\/users\/gitcoinco\/starred{\/owner}{\/repo}",
          "public_gists": 0,
          "name": "Gitcoin Core",
          "organizations_url": "https:\/\/api.github.com\/users\/gitcoinco\/orgs",
          "url": "https:\/\/api.github.com\/users\/gitcoinco",
          "created_at": "2017-07-10T10:50:51Z",
          "avatar_url": "https:\/\/avatars1.githubusercontent.com\/u\/30044474?v=4",
          "repos_url": "https:\/\/api.github.com\/users\/gitcoinco\/repos",
          "following": 0,
          "login": "gitcoinco"
        }
    '''
    repos_data = JSONField(default={})

    _sample_data = '''
    [
      {
        "issues_url": "https:\/\/api.github.com\/repos\/gitcoinco\/chrome_ext\/issues{\/number}",
        "deployments_url": "https:\/\/api.github.com\/repos\/gitcoinco\/chrome_ext\/deployments",
        "has_wiki": true,
        "forks_url": "https:\/\/api.github.com\/repos\/gitcoinco\/chrome_ext\/forks",
        "mirror_url": null,
        "issue_events_url": "https:\/\/api.github.com\/repos\/gitcoinco\/chrome_ext\/issues\/events{\/number}",
        "stargazers_count": 1,
        "subscription_url": "https:\/\/api.github.com\/repos\/gitcoinco\/chrome_ext\/subscription",
        "merges_url": "https:\/\/api.github.com\/repos\/gitcoinco\/chrome_ext\/merges",
        "has_pages": false,
        "updated_at": "2017-09-25T11:39:03Z",
        "private": false,
        "pulls_url": "https:\/\/api.github.com\/repos\/gitcoinco\/chrome_ext\/pulls{\/number}",
        "issue_comment_url": "https:\/\/api.github.com\/repos\/gitcoinco\/chrome_ext\/issues\/comments{\/number}",
        "full_name": "gitcoinco\/chrome_ext",
        "owner": {
          "following_url": "https:\/\/api.github.com\/users\/gitcoinco\/following{\/other_user}",
          "events_url": "https:\/\/api.github.com\/users\/gitcoinco\/events{\/privacy}",
          "organizations_url": "https:\/\/api.github.com\/users\/gitcoinco\/orgs",
          "url": "https:\/\/api.github.com\/users\/gitcoinco",
          "gists_url": "https:\/\/api.github.com\/users\/gitcoinco\/gists{\/gist_id}",
          "html_url": "https:\/\/github.com\/gitcoinco",
          "subscriptions_url": "https:\/\/api.github.com\/users\/gitcoinco\/subscriptions",
          "avatar_url": "https:\/\/avatars1.githubusercontent.com\/u\/30044474?v=4",
          "repos_url": "https:\/\/api.github.com\/users\/gitcoinco\/repos",
          "received_events_url": "https:\/\/api.github.com\/users\/gitcoinco\/received_events",
          "gravatar_id": "",
          "starred_url": "https:\/\/api.github.com\/users\/gitcoinco\/starred{\/owner}{\/repo}",
          "site_admin": false,
          "login": "gitcoinco",
          "type": "Organization",
          "id": 30044474,
          "followers_url": "https:\/\/api.github.com\/users\/gitcoinco\/followers"
        },
        ...
    ]
    '''

    @property
    def is_org(self):
        return self.data['type'] == 'Organization'

    @property
    def bounties(self):
        bounties = Bounty.objects.filter(github_url__istartswith=self.github_url, current_bounty=True)
        bounties = bounties | Bounty.objects.filter(claimee_github_username__iexact=self.handle, current_bounty=True) | Bounty.objects.filter(claimee_github_username__iexact="@" + self.handle, current_bounty=True)
        bounties = bounties | Bounty.objects.filter(bounty_owner_github_username__iexact=self.handle, current_bounty=True) | Bounty.objects.filter(bounty_owner_github_username__iexact="@" + self.handle, current_bounty=True)
        return bounties.order_by('-web3_created')

    @property
    def tips(self):
        return Tip.objects.filter(github_url__startswith=self.github_url).order_by('-id')

    @property
    def authors(self):
        auto_include_contributors_with_count_gt = 40
        limit_to_num = 10

        _return = []

        for repo in sorted(self.repos_data, key=lambda repo: repo.get('contributions', -1), reverse=True):
            for c in repo.get('contributors', []):
                if type(c) == dict and c.get('contributions', 0) > auto_include_contributors_with_count_gt:
                    _return.append(c['login'])

        include_gitcoin_users = len(_return) < limit_to_num
        if include_gitcoin_users:
            for b in self.bounties:
                vals = [b.bounty_owner_github_username, b.claimee_github_username]
                for val in vals:
                    if val:
                        _return.append(val.replace('@', ''))
            for t in self.tips:
                vals = [t.username]
                for val in vals:
                    if val:
                        _return.append(val.replace('@', ''))
        _return = list(set(_return))
        _return.sort()
        return _return[:limit_to_num]

    @property
    def stats(self):
        bounties = self.bounties
        loyalty_rate = 0
        claimees = []
        total_funded = sum([bounty.value_in_usdt if bounty.value_in_usdt else 0 for bounty in bounties if bounty.is_funder(self.handle)])
        total_claimed = sum([bounty.value_in_usdt if bounty.value_in_usdt else 0 for bounty in bounties if bounty.is_hunter(self.handle)])
        print(total_funded, total_claimed)
        role = 'newbie'
        if total_funded > total_claimed:
            role = 'funder'
        elif total_funded < total_claimed:
            role = 'coder'

        for b in bounties:
            if b.claimeee_address in claimees:
                loyalty_rate += 1
            claimees.append(b.claimeee_address)
        success_rate = 0
        if bounties.count() > 0:
            numer = bounties.filter(idx_status__in=['fulfilled', 'claimed']).count()
            denom = bounties.exclude(idx_status__in=['open']).count()
            success_rate = int(round(numer * 1.0 / denom, 2) * 100) if denom != 0 else 'N/A'
        if success_rate == 0:
            success_rate = 'N/A'
            loyalty_rate = 'N/A'
        else:
            success_rate = "{}%".format(success_rate)
            loyalty_rate = "{}x".format(loyalty_rate)
        if role == 'newbie':
            return [
                (role, 'Status'),
                (bounties.count(), 'Total Funded Issues'),
                (bounties.filter(idx_status='open').count(), 'Open Funded Issues'),
                (loyalty_rate, 'Loyalty Rate'),
            ]
        elif role == 'coder':
            return [
                (role, 'Primary Role'),
                (bounties.count(), 'Total Funded Issues'),
                (success_rate, 'Success Rate'),
                (loyalty_rate, 'Loyalty Rate'),
            ]
        else: #funder
            return [
                (role, 'Primary Role'),
                (bounties.count(), 'Total Funded Issues'),
                (bounties.filter(idx_status='open').count(), 'Open Funded Issues'),
                (success_rate, 'Success Rate'),
            ]

    @property
    def github_url(self):
        return "https://github.com/{}".format(self.handle)

    @property
    def local_avatar_url(self):
        return "https://gitcoin.co/funding/avatar?repo={}&v=3".format(self.github_url)

    @property
    def absolute_url(self):
        return self.get_absolute_url()

    def __str__(self):
        return self.handle

    def get_relative_url(self, preceding_slash=True):
        return "{}profile/{}".format('/' if preceding_slash else '', self.handle)

    def get_absolute_url(self):
        return settings.BASE_URL + self.get_relative_url(preceding_slash=False)


class ProfileSerializer(serializers.BaseSerializer):
    """Handle serializing the Profile object."""

    class Meta:
        model = Profile
        fields = ('email', 'handle', 'github_access_token')
        extra_kwargs = {'github_access_token': {'write_only': True}}

    def to_representation(self, obj):
        return {
            'handle': obj.handle,
            'email': obj.email,
            'github_url': obj.github_url,
            'local_avatar_url': obj.local_avatar_url,
            'url': obj.get_relative_url()
        }


@receiver(pre_save, sender=Tip, dispatch_uid="normalize_tip_usernames")
def normalize_tip_usernames(sender, instance, **kwargs):

    if instance.username:
        instance.username = instance.username.replace("@", '')


m2m_changed.connect(m2m_changed_interested, sender=Bounty.interested.through)<|MERGE_RESOLUTION|>--- conflicted
+++ resolved
@@ -312,9 +312,6 @@
         return "({}) - {} {} {} {} to {},  created: {}, expires: {}".format(
                self.network, "RECEIVED" if self.receive_txid else "", "ORPHAN" if len(self.emails) == 0 else "", self.amount, self.tokenName, self.username, naturalday(self.created_on), naturalday(self.expires_date))
 
-<<<<<<< HEAD
-    # TODO: DRY
-=======
 
     #TODO: DRY
     def get_natural_value(self):
@@ -323,7 +320,6 @@
         return float(self.amount) / 10**decimals
 
     #TODO: DRY
->>>>>>> 417b692a
     @property
     def value_in_eth(self):
         if self.tokenName == 'ETH':
