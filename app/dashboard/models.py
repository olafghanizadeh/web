'''
    Copyright (C) 2017 Gitcoin Core

    This program is free software: you can redistribute it and/or modify
    it under the terms of the GNU Affero General Public License as published
    by the Free Software Foundation, either version 3 of the License, or
    (at your option) any later version.

    This program is distributed in the hope that it will be useful,
    but WITHOUT ANY WARRANTY; without even the implied warranty of
    MERCHANTABILITY or FITNESS FOR A PARTICULAR PURPOSE. See the
    GNU Affero General Public License for more details.

    You should have received a copy of the GNU Affero General Public License
    along with this program. If not, see <http://www.gnu.org/licenses/>.

'''
# -*- coding: utf-8 -*-
from __future__ import unicode_literals

import collections
import logging
from datetime import datetime
from urllib.parse import urlsplit

from django.conf import settings
from django.contrib.auth.models import User
from django.contrib.auth.signals import user_logged_in, user_logged_out
from django.contrib.humanize.templatetags.humanize import naturalday, naturaltime
from django.contrib.postgres.fields import ArrayField, JSONField
from django.contrib.staticfiles.templatetags.staticfiles import static
from django.db import models
from django.db.models import Q, Sum
from django.db.models.signals import m2m_changed, post_delete, post_save, pre_save
from django.dispatch import receiver
from django.urls import reverse
from django.urls.exceptions import NoReverseMatch
from django.utils import timezone
from django.utils.translation import gettext_lazy as _

import pytz
import requests
from dashboard.tokens import addr_to_token
from economy.models import SuperModel
from economy.utils import ConversionRateNotFoundError, convert_amount, convert_token_to_usdt
from github.utils import (
    _AUTH, HEADERS, TOKEN_URL, build_auth_dict, get_issue_comments, issue_number, org_name, repo_name,
)
from marketing.models import LeaderboardRank
from rest_framework import serializers
from web3 import Web3

from .signals import m2m_changed_interested

logger = logging.getLogger(__name__)


class BountyQuerySet(models.QuerySet):
    """Handle the manager queryset for Bounties."""

    def current(self):
        """Filter results down to current bounties only."""
        return self.filter(current_bounty=True)

    def stats_eligible(self):
        """Exclude results that we don't want to track in statistics."""
        return self.exclude(idx_status__in=['unknown', 'cancelled'])

    def exclude_by_status(self, excluded_statuses=None):
        """Exclude results with a status matching the provided list."""
        if excluded_statuses is None:
            excluded_statuses = []

        return self.exclude(idx_status__in=excluded_statuses)


class Bounty(SuperModel):
    """Define the structure of a Bounty.

    Attributes:
        BOUNTY_TYPES (list of tuples): The valid bounty types.
        EXPERIENCE_LEVELS (list of tuples): The valid experience levels.
        PROJECT_LENGTHS (list of tuples): The possible project lengths.
        STATUS_CHOICES (list of tuples): The valid status stages.
        OPEN_STATUSES (list of str): The list of status types considered open.
        CLOSED_STATUSES (list of str): The list of status types considered closed.

    """

    APPLICATION_SCHEMES = [
        ('permissionless', 'permissionless'),
        ('approval', 'approval'),
    ]
    WORK_SCHEMES = [
        ('traditional', 'traditional'),
        ('contest', 'contest'),
        ('cooperative', 'cooperative'),
    ]
    BOUNTY_TYPES = [
        ('Bug', 'Bug'),
        ('Security', 'Security'),
        ('Feature', 'Feature'),
        ('Unknown', 'Unknown'),
    ]
    EXPERIENCE_LEVELS = [
        ('Beginner', 'Beginner'),
        ('Intermediate', 'Intermediate'),
        ('Advanced', 'Advanced'),
        ('Unknown', 'Unknown'),
    ]
    PROJECT_LENGTHS = [
        ('Hours', 'Hours'),
        ('Days', 'Days'),
        ('Weeks', 'Weeks'),
        ('Months', 'Months'),
        ('Unknown', 'Unknown'),
    ]

    STATUS_CHOICES = (
        ('cancelled', 'cancelled'),
        ('done', 'done'),
        ('expired', 'expired'),
        ('open', 'open'),
        ('started', 'started'),
        ('submitted', 'submitted'),
        ('unknown', 'unknown'),
    )
    OPEN_STATUSES = ['open', 'started', 'submitted']
    CLOSED_STATUSES = ['expired', 'unknown', 'cancelled', 'done']

    web3_type = models.CharField(max_length=50, default='bounties_network')
    title = models.CharField(max_length=255)
    web3_created = models.DateTimeField(db_index=True)
    value_in_token = models.DecimalField(default=1, decimal_places=2, max_digits=50)
    token_name = models.CharField(max_length=50)
    token_address = models.CharField(max_length=50)
    bounty_type = models.CharField(max_length=50, choices=BOUNTY_TYPES, blank=True)
    project_length = models.CharField(max_length=50, choices=PROJECT_LENGTHS, blank=True)
    experience_level = models.CharField(max_length=50, choices=EXPERIENCE_LEVELS, blank=True)
    github_url = models.URLField(db_index=True)
    github_comments = models.IntegerField(default=0)
    bounty_owner_address = models.CharField(max_length=50)
    bounty_owner_email = models.CharField(max_length=255, blank=True)
    bounty_owner_github_username = models.CharField(max_length=255, blank=True)
    bounty_owner_name = models.CharField(max_length=255, blank=True)
    bounty_owner_profile = models.ForeignKey(
        'dashboard.Profile', null=True, on_delete=models.SET_NULL, related_name='bounties_funded'
    )
    is_open = models.BooleanField(help_text=_('Whether the bounty is still open for fulfillments.'))
    expires_date = models.DateTimeField()
    raw_data = JSONField()
    metadata = JSONField(default={}, blank=True)
    current_bounty = models.BooleanField(
        default=False, help_text=_('Whether this bounty is the most current revision one or not'))
    _val_usd_db = models.DecimalField(default=0, decimal_places=2, max_digits=50)
    contract_address = models.CharField(max_length=50, default='')
    network = models.CharField(max_length=255, blank=True, db_index=True)
    idx_experience_level = models.IntegerField(default=0, db_index=True)
    idx_project_length = models.IntegerField(default=0, db_index=True)
    idx_status = models.CharField(max_length=9, choices=STATUS_CHOICES, default='open', db_index=True)
    issue_description = models.TextField(default='', blank=True)
    standard_bounties_id = models.IntegerField(default=0)
    num_fulfillments = models.IntegerField(default=0)
    balance = models.DecimalField(default=0, decimal_places=2, max_digits=50)
    accepted = models.BooleanField(default=False, help_text=_('Whether the bounty has been done'))
    interested = models.ManyToManyField('dashboard.Interest', blank=True)
    interested_comment = models.IntegerField(null=True, blank=True)
    submissions_comment = models.IntegerField(null=True, blank=True)
    override_status = models.CharField(max_length=255, blank=True)
    last_comment_date = models.DateTimeField(null=True, blank=True)
    fulfillment_accepted_on = models.DateTimeField(null=True, blank=True)
    fulfillment_submitted_on = models.DateTimeField(null=True, blank=True)
    fulfillment_started_on = models.DateTimeField(null=True, blank=True)
    canceled_on = models.DateTimeField(null=True, blank=True)
    work_scheme = models.CharField(max_length=50, choices=WORK_SCHEMES, default='traditional')
    application_scheme = models.CharField(max_length=50, choices=APPLICATION_SCHEMES, default='permissionless')
    snooze_warnings_for_days = models.IntegerField(default=0)

    token_value_time_peg = models.DateTimeField(blank=True, null=True)
    token_value_in_usdt = models.DecimalField(default=0, decimal_places=2, max_digits=50, blank=True, null=True)
    value_in_usdt_now = models.DecimalField(default=0, decimal_places=2, max_digits=50, blank=True, null=True)
    value_in_usdt = models.DecimalField(default=0, decimal_places=2, max_digits=50, blank=True, null=True)
    value_in_eth = models.DecimalField(default=0, decimal_places=2, max_digits=50, blank=True, null=True)
    value_true = models.DecimalField(default=0, decimal_places=2, max_digits=50, blank=True, null=True)
    privacy_preferences = JSONField(default={}, blank=True)

    # Bounty QuerySet Manager
    objects = BountyQuerySet.as_manager()

    class Meta:
        """Define metadata associated with Bounty."""

        verbose_name_plural = 'Bounties'
        index_together = [
            ["network", "idx_status"],
        ]

    def __str__(self):
        """Return the string representation of a Bounty."""
        return f"{'(CURRENT) ' if self.current_bounty else ''}{self.title} {self.value_in_token} " \
               f"{self.token_name} {self.web3_created}"

    def save(self, *args, **kwargs):
        """Define custom handling for saving bounties."""
        if self.bounty_owner_github_username:
            self.bounty_owner_github_username = self.bounty_owner_github_username.lstrip('@')
        super().save(*args, **kwargs)

    @property
    def profile_pairs(self):
        profile_handles = []

        for profile in self.interested.select_related('profile').all().order_by('pk'):
            profile_handles.append((profile.profile.handle, profile.profile.absolute_url))

        return profile_handles

    def get_absolute_url(self):
        """Get the absolute URL for the Bounty.

        Returns:
            str: The absolute URL for the Bounty.

        """
        return settings.BASE_URL + self.get_relative_url(preceding_slash=False)

    def get_relative_url(self, preceding_slash=True):
        """Get the relative URL for the Bounty.

        Attributes:
            preceding_slash (bool): Whether or not to include a preceding slash.

        Returns:
            str: The relative URL for the Bounty.

        """
        try:
            _org_name = org_name(self.github_url)
            _issue_num = int(issue_number(self.github_url))
            _repo_name = repo_name(self.github_url)
            return f"{'/' if preceding_slash else ''}issue/{_org_name}/{_repo_name}/{_issue_num}/{self.standard_bounties_id}"
        except Exception:
            return f"{'/' if preceding_slash else ''}funding/details?url={self.github_url}"

    def get_natural_value(self):
        token = addr_to_token(self.token_address)
        if not token:
            return 0
        decimals = token.get('decimals', 0)
        return float(self.value_in_token) / 10**decimals

    @property
    def url(self):
        return self.get_absolute_url()

    def snooze_url(self, num_days):
        """Get the bounty snooze URL.

        Args:
            num_days (int): The number of days to snooze the Bounty.

        Returns:
            str: The snooze URL based on the provided number of days.

        """
        return f'{self.get_absolute_url()}?snooze={num_days}'

    def approve_worker_url(self, worker):
        """Get the bounty work approval URL.

        Args:
            worker (string): The handle to approve

        Returns:
            str: The work approve URL based on the worker name

        """
        return f'{self.get_absolute_url()}?mutate_worker_action=approve&worker={worker}'

    def reject_worker_url(self, worker):
        """Get the bounty work rejection URL.

        Args:
            worker (string): The handle to reject

        Returns:
            str: The work reject URL based on the worker name

        """
        return f'{self.get_absolute_url()}?mutate_worker_action=reject&worker={worker}'

    @property
    def can_submit_after_expiration_date(self):
        if self.is_legacy:
            # legacy bounties could submit after expiration date
            return True

        # standardbounties
        contract_deadline = self.raw_data.get('contract_deadline')
        ipfs_deadline = self.raw_data.get('ipfs_deadline')
        if not ipfs_deadline:
            # if theres no expiry date in the payload, then expiration date is not mocked, and one cannot submit after expiration date
            return False

        # if contract_deadline > ipfs_deadline, then by definition, can be submitted after expiry date
        return contract_deadline > ipfs_deadline

    @property
    def title_or_desc(self):
        """Return the title of the issue."""
        if not self.title:
            title = self.fetch_issue_item('title') or self.github_url
            return title
        return self.title

    @property
    def issue_description_text(self):
        import re
        tag_re = re.compile(r'(<!--.*?-->|<[^>]*>)')
        return tag_re.sub('', self.issue_description).strip()

    @property
    def github_issue_number(self):
        try:
            return int(issue_number(self.github_url))
        except Exception:
            return None

    @property
    def org_name(self):
        return self.github_org_name

    @property
    def github_org_name(self):
        try:
            return org_name(self.github_url)
        except Exception:
            return None

    @property
    def github_repo_name(self):
        try:
            return repo_name(self.github_url)
        except Exception:
            return None

    def is_hunter(self, handle):
        """Determine whether or not the profile is the bounty hunter.

        Args:
            handle (str): The profile handle to be compared.

        Returns:
            bool: Whether or not the user is the bounty hunter.

        """
        return any(profile.fulfiller_github_username == handle for profile in self.fulfillments.all())

    def is_funder(self, handle):
        """Determine whether or not the profile is the bounty funder.

        Args:
            handle (str): The profile handle to be compared.

        Returns:
            bool: Whether or not the user is the bounty funder.

        """
        return handle.lower().lstrip('@') == self.bounty_owner_github_username.lower().lstrip('@')

    @property
    def absolute_url(self):
        return self.get_absolute_url()

    @property
    def avatar_url(self):
        return self.get_avatar_url(False)

    @property
    def avatar_url_w_gitcoin_logo(self):
        return self.get_avatar_url(True)

    def get_avatar_url(self, gitcoin_logo_flag=False):
        """Return the local avatar URL."""
        org_name = self.github_org_name
        gitcoin_logo_flag = "/1" if gitcoin_logo_flag else ""
        if org_name:
            return f"{settings.BASE_URL}static/avatar/{org_name}{gitcoin_logo_flag}"
        return f"{settings.BASE_URL}funding/avatar?repo={self.github_url}&v=3"

    @property
    def keywords(self):
        try:
            return self.metadata.get('issueKeywords', False)
        except Exception:
            return False

    @property
    def now(self):
        """Return the time now in the current timezone."""
        return timezone.now()

    @property
    def past_expiration_date(self):
        """Return true IFF issue is past expiration date"""
        return timezone.localtime().replace(tzinfo=None) > self.expires_date.replace(tzinfo=None)

    @property
    def past_hard_expiration_date(self):
        """Return true IFF issue is past smart contract expiration date
        and therefore cannot ever be claimed again"""
        return self.past_expiration_date and not self.can_submit_after_expiration_date

    @property
    def status(self):
        """Determine the status of the Bounty.

        Raises:
            Exception: Catch whether or not any exception is encountered and
                return unknown for status.

        Returns:
            str: The status of the Bounty.

        """
        if self.override_status:
            return self.override_status
        if self.is_legacy:
            # TODO: Remove following full deprecation of legacy bounties
            try:
                fulfillments = self.fulfillments \
                    .exclude(fulfiller_address='0x0000000000000000000000000000000000000000') \
                    .exists()
                if not self.is_open:
                    if timezone.now() > self.expires_date and fulfillments:
                        return 'expired'
                    return 'done'
                elif not fulfillments:
                    if self.pk and self.interested.filter(pending=False).exists():
                        return 'started'
                    return 'open'
                return 'submitted'
            except Exception as e:
                logger.warning(e)
                return 'unknown'
        else:
            try:
                if not self.is_open:
                    if self.accepted:
                        return 'done'
                    elif self.past_hard_expiration_date:
                        return 'expired'
                    # If its not expired or done, it must be cancelled.
                    return 'cancelled'
                if self.num_fulfillments == 0:
                    if self.pk and self.interested.filter(pending=False).exists():
                        return 'started'
                    return 'open'
                return 'submitted'
            except Exception as e:
                logger.warning(e)
                return 'unknown'

    @property
    def get_value_true(self):
        return self.get_natural_value()

    @property
    def get_value_in_eth(self):
        if self.token_name == 'ETH':
            return self.value_in_token
        try:
            return convert_amount(self.value_in_token, self.token_name, 'ETH')
        except Exception:
            return None

    @property
    def get_value_in_usdt_now(self):
        decimals = 10**18
        if self.token_name == 'USDT':
            return float(self.value_in_token)
        if self.token_name == 'DAI':
            return float(self.value_in_token / 10**18)
        try:
            return round(float(convert_amount(self.value_in_token, self.token_name, 'USDT')) / decimals, 2)
        except ConversionRateNotFoundError:
            return None

    @property
    def get_value_in_usdt(self):
        if self.status in self.OPEN_STATUSES:
            return self.value_in_usdt_now
        return self.value_in_usdt_then

    @property
    def value_in_usdt_then(self):
        decimals = 10 ** 18
        if self.token_name == 'USDT':
            return float(self.value_in_token)
        if self.token_name == 'DAI':
            return float(self.value_in_token / 10 ** 18)
        try:
            return round(float(convert_amount(self.value_in_token, self.token_name, 'USDT', self.web3_created)) / decimals, 2)
        except ConversionRateNotFoundError:
            return None

    @property
    def token_value_in_usdt_now(self):
        try:
            return round(convert_token_to_usdt(self.token_name), 2)
        except ConversionRateNotFoundError:
            return None

    @property
    def token_value_in_usdt_then(self):
        try:
            return round(convert_token_to_usdt(self.token_name, self.web3_created), 2)
        except ConversionRateNotFoundError:
            return None

    @property
    def get_token_value_in_usdt(self):
        if self.status in self.OPEN_STATUSES:
            return self.token_value_in_usdt_now
        return self.token_value_in_usdt_then

    @property
    def get_token_value_time_peg(self):
        if self.status in self.OPEN_STATUSES:
            return timezone.now()
        return self.web3_created

    @property
    def desc(self):
        return f"{naturaltime(self.web3_created)} {self.idx_project_length} {self.bounty_type} {self.experience_level}"

    @property
    def turnaround_time_accepted(self):
        try:
            return (self.get_fulfillment_accepted_on - self.web3_created).total_seconds()
        except Exception:
            return None

    @property
    def turnaround_time_started(self):
        try:
            return (self.get_fulfillment_started_on - self.web3_created).total_seconds()
        except Exception:
            return None

    @property
    def turnaround_time_submitted(self):
        try:
            return (self.get_fulfillment_submitted_on - self.web3_created).total_seconds()
        except Exception:
            return None

    @property
    def get_fulfillment_accepted_on(self):
        try:
            return self.fulfillments.filter(accepted=True).first().accepted_on
        except Exception:
            return None

    @property
    def get_fulfillment_submitted_on(self):
        try:
            return self.fulfillments.first().created_on
        except Exception:
            return None

    @property
    def get_fulfillment_started_on(self):
        try:
            return self.interested.first().created
        except Exception:
            return None

    @property
    def hourly_rate(self):
        try:
            hours_worked = self.fulfillments.filter(accepted=True).first().fulfiller_hours_worked
            return float(self.value_in_usdt) / float(hours_worked)
        except Exception:
            return None

    @property
    def is_legacy(self):
        """Determine if the Bounty is legacy based on sunset date.

        Todo:
            * Remove this method following legacy bounty sunsetting.

        Returns:
            bool: Whether or not the Bounty is using the legacy contract.

        """
        return (self.web3_type == 'legacy_gitcoin')

    def get_github_api_url(self):
        """Get the Github API URL associated with the bounty.

        Returns:
            str: The Github API URL associated with the issue.

        """
        from urllib.parse import urlparse
        if self.github_url.lower()[:19] != 'https://github.com/':
            return ''
        url_path = urlparse(self.github_url).path
        return 'https://api.github.com/repos' + url_path

    def fetch_issue_item(self, item_type='body'):
        """Fetch the item type of an issue.

        Args:
            type (str): The github API response body item to be fetched.

        Returns:
            str: The item content.

        """
        github_url = self.get_github_api_url()
        if github_url:
            issue_description = requests.get(github_url, auth=_AUTH)
            if issue_description.status_code == 200:
                item = issue_description.json().get(item_type, '')
                if item_type == 'body' and item:
                    self.issue_description = item
                elif item_type == 'title' and item:
                    self.title = item
                self.save()
                return item
        return ''

    def fetch_issue_comments(self, save=True):
        """Fetch issue comments for the associated Github issue.

        Args:
            save (bool): Whether or not to save the Bounty after fetching.

        Returns:
            dict: The comments data dictionary provided by Github.

        """
        if self.github_url.lower()[:19] != 'https://github.com/':
            return []

        parsed_url = urlsplit(self.github_url)
        try:
            github_user, github_repo, _, github_issue = parsed_url.path.split('/')[1:5]
        except ValueError:
            logger.info(f'Invalid github url for Bounty: {self.pk} -- {self.github_url}')
            return []
        comments = get_issue_comments(github_user, github_repo, github_issue)
        if isinstance(comments, dict) and comments.get('message', '') == 'Not Found':
            logger.info(f'Bounty {self.pk} contains an invalid github url {self.github_url}')
            return []
        comment_count = 0
        for comment in comments:
            if (isinstance(comment, dict) and comment.get('user', {}).get('login', '') not in settings.IGNORE_COMMENTS_FROM):
                comment_count += 1
        self.github_comments = comment_count
        if comment_count:
            comment_times = [datetime.strptime(comment['created_at'], '%Y-%m-%dT%H:%M:%SZ') for comment in comments]
            max_comment_time = max(comment_times)
            max_comment_time = max_comment_time.replace(tzinfo=pytz.utc)
            self.last_comment_date = max_comment_time
        if save:
            self.save()
        return comments

    @property
    def next_bounty(self):
        if self.current_bounty:
            return None
        try:
            return Bounty.objects.filter(standard_bounties_id=self.standard_bounties_id, created_on__gt=self.created_on).order_by('created_on').first()
        except Exception:
            return None

    @property
    def prev_bounty(self):
        try:
            return Bounty.objects.filter(standard_bounties_id=self.standard_bounties_id, created_on__lt=self.created_on).order_by('-created_on').first()
        except Exception:
            return None

    # returns true if this bounty was active at _time
    def was_active_at(self, _time):
        if _time < self.web3_created:
            return False
        if _time < self.created_on:
            return False
        next_bounty = self.next_bounty
        if next_bounty is None:
            return True
        if next_bounty.created_on > _time:
            return True
        return False

    def action_urls(self):
        """Provide URLs for bounty related actions.

        Returns:
            dict: A dictionary of action URLS for this bounty.

        """
        params = f'pk={self.pk}&network={self.network}'
        urls = {}
        for item in ['fulfill', 'increase', 'accept', 'cancel']:
            urls.update({item: f'/issue/{item}?{params}'})
        return urls

<<<<<<< HEAD
    def is_notification_eligible(self, var_to_check=True):
        """Determine whether or not a notification is eligible for transmission outside of production.

        Returns:
            bool: Whether or not the Bounty is eligible for outbound notifications.

        """
        if not var_to_check or self.get_natural_value() < 0.0001 or (
           self.network != settings.ENABLE_NOTIFICATIONS_ON_NETWORK):
            return False
        if self.network == 'mainnet' and (settings.DEBUG or settings.ENV != 'prod'):
            return False
        return True
=======
    @property
    def is_work_scheme_fulfilled(self):
        """Determine whether or not the work scheme is currently fulfilled.

        Todo:
            * Add remaining work scheme fulfillment handling.

        Returns:
            bool: Whether or not the Bounty work scheme is fully staffed.

        """
        fulfilled = False
        if self.work_scheme == 'traditional':
            fulfilled = self.interested.filter(pending=False).exists()
        return fulfilled
>>>>>>> 27b8c220


class BountyFulfillmentQuerySet(models.QuerySet):
    """Handle the manager queryset for BountyFulfillments."""

    def accepted(self):
        """Filter results to accepted bounty fulfillments."""
        return self.filter(accepted=True)

    def submitted(self):
        """Exclude results that have not been submitted."""
        return self.exclude(fulfiller_address='0x0000000000000000000000000000000000000000')


class BountyFulfillment(SuperModel):
    """The structure of a fulfillment on a Bounty."""

    fulfiller_address = models.CharField(max_length=50)
    fulfiller_email = models.CharField(max_length=255, blank=True)
    fulfiller_github_username = models.CharField(max_length=255, blank=True)
    fulfiller_name = models.CharField(max_length=255, blank=True)
    fulfiller_metadata = JSONField(default={}, blank=True)
    fulfillment_id = models.IntegerField(null=True, blank=True)
    fulfiller_hours_worked = models.DecimalField(null=True, blank=True, decimal_places=2, max_digits=50)
    fulfiller_github_url = models.CharField(max_length=255, blank=True, null=True)
    accepted = models.BooleanField(default=False)
    accepted_on = models.DateTimeField(null=True, blank=True)

    bounty = models.ForeignKey(Bounty, related_name='fulfillments', on_delete=models.CASCADE)
    profile = models.ForeignKey('dashboard.Profile', related_name='fulfilled', on_delete=models.CASCADE, null=True)

    def __str__(self):
        """Define the string representation of BountyFulfillment.

        Returns:
            str: The string representation of the object.

        """
        return f'BountyFulfillment ID: ({self.pk}) - Bounty ID: ({self.bounty.pk})'

    def save(self, *args, **kwargs):
        """Define custom handling for saving bounty fulfillments."""
        if self.fulfiller_github_username:
            self.fulfiller_github_username = self.fulfiller_github_username.lstrip('@')
        super().save(*args, **kwargs)

    @property
    def to_json(self):
        """Define the JSON representation of BountyFulfillment.

        Returns:
            dict: A JSON representation of BountyFulfillment.

        """
        return {
            'address': self.fulfiller_address,
            'bounty_id': self.bounty.pk,
            'email': self.fulfiller_email,
            'githubUsername': self.fulfiller_github_username,
            'name': self.fulfiller_name,
        }


class BountySyncRequest(SuperModel):
    """Define the structure for bounty syncing."""

    github_url = models.URLField()
    processed = models.BooleanField()


class Subscription(SuperModel):

    email = models.EmailField(max_length=255)
    raw_data = models.TextField()
    ip = models.CharField(max_length=50)

    def __str__(self):
        return f"{self.email} {self.created_on}"


class Tip(SuperModel):

    emails = JSONField()
    url = models.CharField(max_length=255, default='')
    tokenName = models.CharField(max_length=255)
    tokenAddress = models.CharField(max_length=255)
    amount = models.DecimalField(default=1, decimal_places=4, max_digits=50)
    comments_priv = models.TextField(default='', blank=True)
    comments_public = models.TextField(default='', blank=True)
    ip = models.CharField(max_length=50)
    expires_date = models.DateTimeField()
    github_url = models.URLField(null=True, blank=True)
    from_name = models.CharField(max_length=255, default='', blank=True)
    from_email = models.CharField(max_length=255, default='', blank=True)
    from_username = models.CharField(max_length=255, default='', blank=True)
    username = models.CharField(max_length=255, default='')  # to username
    network = models.CharField(max_length=255, default='')
    txid = models.CharField(max_length=255, default='')
    receive_txid = models.CharField(max_length=255, default='', blank=True)
    received_on = models.DateTimeField(null=True, blank=True)
    from_address = models.CharField(max_length=255, default='', blank=True)
    receive_address = models.CharField(max_length=255, default='', blank=True)
    recipient_profile = models.ForeignKey(
        'dashboard.Profile', related_name='received_tips', on_delete=models.SET_NULL, null=True
    )
    sender_profile = models.ForeignKey(
        'dashboard.Profile', related_name='sent_tips', on_delete=models.SET_NULL, null=True
    )

    def __str__(self):
        """Return the string representation for a tip."""
        return f"({self.network}) - {self.status}{' ORPHAN' if not self.emails else ''} " \
               f"{self.amount} {self.tokenName} to {self.username} from {self.from_name or 'NA'}, " \
               f"created: {naturalday(self.created_on)}, expires: {naturalday(self.expires_date)}"

    # TODO: DRY
    def get_natural_value(self):
        token = addr_to_token(self.tokenAddress)
        decimals = token['decimals']
        return float(self.amount) / 10**decimals

    @property
    def value_true(self):
        return self.get_natural_value()

    # TODO: DRY
    @property
    def value_in_eth(self):
        if self.tokenName == 'ETH':
            return self.amount
        try:
            return convert_amount(self.amount, self.tokenName, 'ETH')
        except Exception:
            return None

    @property
    def value_in_usdt_now(self):
        decimals = 1
        if self.tokenName == 'USDT':
            return float(self.amount)
        if self.tokenName == 'DAI':
            return float(self.amount / 10**18)
        try:
            return round(float(convert_amount(self.amount, self.tokenName, 'USDT')) / decimals, 2)
        except ConversionRateNotFoundError:
            return None

    @property
    def value_in_usdt(self):
        return self.value_in_usdt_then

    @property
    def value_in_usdt_then(self):
        decimals = 1
        if self.tokenName == 'USDT':
            return float(self.amount)
        if self.tokenName == 'DAI':
            return float(self.amount / 10 ** 18)
        try:
            return round(float(convert_amount(self.amount, self.tokenName, 'USDT', self.created_on)) / decimals, 2)
        except ConversionRateNotFoundError:
            return None

    @property
    def token_value_in_usdt_now(self):
        try:
            return round(convert_token_to_usdt(self.tokenName), 2)
        except ConversionRateNotFoundError:
            return None

    @property
    def token_value_in_usdt_then(self):
        try:
            return round(convert_token_to_usdt(self.tokenName, self.created_on), 2)
        except ConversionRateNotFoundError:
            return None

    @property
    def status(self):
        if self.receive_txid:
            return "RECEIVED"
        return "PENDING"

    def is_notification_eligible(self, var_to_check=True):
        """Determine whether or not a notification is eligible for transmission outside of production.

        Returns:
            bool: Whether or not the Tip is eligible for outbound notifications.

        """
        if not var_to_check or self.network != settings.ENABLE_NOTIFICATIONS_ON_NETWORK:
            return False
        if self.network == 'mainnet' and (settings.DEBUG or settings.ENV != 'prod'):
            return False
        return True


# @receiver(pre_save, sender=Bounty, dispatch_uid="normalize_usernames")
# def normalize_usernames(sender, instance, **kwargs):
#     if instance.bounty_owner_github_username:
#         instance.bounty_owner_github_username = instance.bounty_owner_github_username.lstrip('@')


# method for updating
@receiver(pre_save, sender=Bounty, dispatch_uid="psave_bounty")
def psave_bounty(sender, instance, **kwargs):
    idx_experience_level = {
        'Unknown': 1,
        'Beginner': 2,
        'Intermediate': 3,
        'Advanced': 4,
    }

    idx_project_length = {
        'Unknown': 1,
        'Hours': 2,
        'Days': 3,
        'Weeks': 4,
        'Months': 5,
    }

    instance.idx_status = instance.status
    instance.fulfillment_accepted_on = instance.get_fulfillment_accepted_on
    instance.fulfillment_submitted_on = instance.get_fulfillment_submitted_on
    instance.fulfillment_started_on = instance.get_fulfillment_started_on
    instance._val_usd_db = instance.get_value_in_usdt if instance.get_value_in_usdt else 0
    instance._val_usd_db_now = instance.get_value_in_usdt_now if instance.get_value_in_usdt_now else 0
    instance.idx_experience_level = idx_experience_level.get(instance.experience_level, 0)
    instance.idx_project_length = idx_project_length.get(instance.project_length, 0)
    instance.token_value_time_peg = instance.get_token_value_time_peg
    instance.token_value_in_usdt = instance.get_token_value_in_usdt
    instance.value_in_usdt_now = instance.get_value_in_usdt_now
    instance.value_in_usdt = instance.get_value_in_usdt
    instance.value_in_eth = instance.get_value_in_eth
    instance.value_true = instance.get_value_true


class Interest(models.Model):
    """Define relationship for profiles expressing interest on a bounty."""

    profile = models.ForeignKey('dashboard.Profile', related_name='interested', on_delete=models.CASCADE)
    created = models.DateTimeField(auto_now_add=True, blank=True, null=True)
    issue_message = models.TextField(default='', blank=True)
    pending = models.BooleanField(
        default=False,
        help_text='If this option is chosen, this interest is pending and not yet active',
        )

    def __str__(self):
        """Define the string representation of an interested profile."""
        return f"{self.profile.handle} / pending: {self.pending}"


@receiver(post_save, sender=Interest, dispatch_uid="psave_interest")
@receiver(post_delete, sender=Interest, dispatch_uid="pdel_interest")
def psave_interest(sender, instance, **kwargs):
    # when a new interest is saved, update the status on frontend
    print("signal: updating bounties psave_interest")
    for bounty in Bounty.objects.filter(interested=instance):
        bounty.save()


class Profile(SuperModel):
    """Define the structure of the user profile.

    TODO:
        * Remove all duplicate identity related information already stored on User.

    """

    user = models.OneToOneField(User, on_delete=models.SET_NULL, null=True, blank=True)
    data = JSONField()
    handle = models.CharField(max_length=255, db_index=True)
    last_sync_date = models.DateTimeField(null=True)
    email = models.CharField(max_length=255, blank=True, db_index=True)
    github_access_token = models.CharField(max_length=255, blank=True, db_index=True)
    pref_lang_code = models.CharField(max_length=2, choices=settings.LANGUAGES, blank=True)
    slack_repos = ArrayField(models.CharField(max_length=200), blank=True, default=[])
    slack_token = models.CharField(max_length=255, default='', blank=True)
    slack_channel = models.CharField(max_length=255, default='', blank=True)
    suppress_leaderboard = models.BooleanField(
        default=False,
        help_text='If this option is chosen, we will remove your profile information from the leaderboard',
    )
    hide_profile = models.BooleanField(
        default=True,
        help_text='If this option is chosen, we will remove your profile information all_together',
    )
    trust_profile = models.BooleanField(
        default=False,
        help_text='If this option is chosen, the user is able to submit a faucet/ens domain registration even if they are new to github',
    )
    form_submission_records = JSONField(default=[], blank=True)
    # Sample data: https://gist.github.com/mbeacom/ee91c8b0d7083fa40d9fa065125a8d48
    # Sample repos_data: https://gist.github.com/mbeacom/c9e4fda491987cb9728ee65b114d42c7
    repos_data = JSONField(default={}, blank=True)
    max_num_issues_start_work = models.IntegerField(default=3)

    @property
    def is_org(self):
        try:
            return self.data['type'] == 'Organization'
        except:
            return False

    @property
    def bounties(self):
        fulfilled_bounty_ids = self.fulfilled.all().values_list('bounty_id')
        bounties = Bounty.objects.filter(github_url__istartswith=self.github_url, current_bounty=True)
        for interested in self.interested.all():
            bounties = bounties | Bounty.objects.filter(interested=interested, current_bounty=True)
        bounties = bounties | Bounty.objects.filter(pk__in=fulfilled_bounty_ids, current_bounty=True)
        bounties = bounties | Bounty.objects.filter(bounty_owner_github_username__iexact=self.handle, current_bounty=True) | Bounty.objects.filter(bounty_owner_github_username__iexact="@" + self.handle, current_bounty=True)
        bounties = bounties | Bounty.objects.filter(github_url__in=[url for url in self.tips.values_list('github_url', flat=True)], current_bounty=True)
        bounties = bounties.distinct()
        return bounties.order_by('-web3_created')

    @property
    def tips(self):
        on_repo = Tip.objects.filter(github_url__startswith=self.github_url).order_by('-id')
        tipped_for = Tip.objects.filter(username__iexact=self.handle).order_by('-id')
        return on_repo | tipped_for

    def has_been_removed_by_staff(self):
        user_actions = UserAction.objects.filter(
            profile=self,
            action='bounty_removed_by_staff',
            )
        return user_actions.exists()

    @property
    def authors(self):
        auto_include_contributors_with_count_gt = 40
        limit_to_num = 10

        _return = []

        for repo in sorted(self.repos_data, key=lambda repo: repo.get('contributions', -1), reverse=True):
            for c in repo.get('contributors', []):
                if isinstance(c, dict) and c.get('contributions', 0) > auto_include_contributors_with_count_gt:
                    _return.append(c['login'])

        include_gitcoin_users = len(_return) < limit_to_num
        if include_gitcoin_users:
            for b in self.bounties:
                vals = [b.bounty_owner_github_username]
                for val in vals:
                    if val:
                        _return.append(val.lstrip('@'))
            for t in self.tips:
                vals = [t.username]
                for val in vals:
                    if val:
                        _return.append(val.lstrip('@'))
        _return = list(set(_return))
        _return.sort()
        return _return[:limit_to_num]

    @property
    def desc(self):
        stats = self.stats
        role = stats[0][0]
        total_funded_participated = stats[1][0]
        plural = 's' if total_funded_participated != 1 else ''
        return f"@{self.handle} is a {role} who has participated in {total_funded_participated} " \
               f"funded issue{plural} on Gitcoin"

    @property
    def github_created_on(self):
        from datetime import datetime
        created_on = datetime.strptime(self.data['created_at'], '%Y-%m-%dT%H:%M:%SZ')
        return created_on.replace(tzinfo=pytz.UTC)


    @property
    def is_moderator(self):
        """Determine whether or not the user is a moderator.

        Returns:
            bool: Whether or not the user is a moderator.

        """
        return self.user.groups.filter(name='Moderators').exists() if self.user else False

    @property
    def is_staff(self):
        """Determine whether or not the user is a staff member.

        Returns:
            bool: Whether or not the user is a member of the staff.

        """
        return self.user.is_staff if self.user else False

    @property
    def stats(self):
        bounties = self.bounties.stats_eligible()
        loyalty_rate = 0
        total_funded = sum([bounty.value_in_usdt if bounty.value_in_usdt else 0 for bounty in bounties if bounty.is_funder(self.handle)])
        total_fulfilled = sum([bounty.value_in_usdt if bounty.value_in_usdt else 0 for bounty in bounties if bounty.is_hunter(self.handle)])
        print(total_funded, total_fulfilled)
        role = 'newbie'
        if total_funded > total_fulfilled:
            role = 'funder'
        elif total_funded < total_fulfilled:
            role = 'coder'

        loyalty_rate = self.fulfilled.filter(accepted=True).count()
        success_rate = 0
        if bounties.exists():
            numer = bounties.filter(idx_status__in=['submitted', 'started', 'done']).count()
            denom = bounties.exclude(idx_status__in=['open']).count()
            success_rate = int(round(numer * 1.0 / denom, 2) * 100) if denom != 0 else 'N/A'
        if success_rate == 0:
            success_rate = 'N/A'
            loyalty_rate = 'N/A'
        else:
            success_rate = f"{success_rate}%"
            loyalty_rate = f"{loyalty_rate}x"
        if role == 'newbie':
            return [
                (role, 'Status'),
                (bounties.count(), 'Total Funded Issues'),
                (bounties.filter(idx_status='open').count(), 'Open Funded Issues'),
                (loyalty_rate, 'Loyalty Rate'),
                (total_fulfilled, 'Bounties completed'),
            ]
        elif role == 'coder':
            return [
                (role, 'Primary Role'),
                (bounties.count(), 'Total Funded Issues'),
                (success_rate, 'Success Rate'),
                (loyalty_rate, 'Loyalty Rate'),
                (total_fulfilled, 'Bounties completed'),
            ]
        # funder
        return [
            (role, 'Primary Role'),
            (bounties.count(), 'Total Funded Issues'),
            (bounties.filter(idx_status='open').count(), 'Open Funded Issues'),
            (success_rate, 'Success Rate'),
            (total_fulfilled, 'Bounties completed'),
        ]

    @property
    def github_url(self):
        return f"https://github.com/{self.handle}"

    @property
    def avatar_url(self):
        return f"{settings.BASE_URL}static/avatar/{self.handle}"

    @property
    def avatar_url_with_gitcoin_logo(self):
        return f"{self.avatar_url}/1"

    @property
    def absolute_url(self):
        return self.get_absolute_url()

    @property
    def username(self):
        handle = ''
        if getattr(self, 'user', None) and self.user.username:
            handle = self.user.username
        # TODO: (mbeacom) Remove this check once we get rid of all the lingering identity shenanigans.
        elif self.handle:
            handle = self.handle
        return handle

    def has_repo(self, full_name):
        """Check if user has access to repo.

        Args:
            full_name (str): Repository name, like gitcoin/web.

        Returns:
            bool: Whether or not user has access to repository.

        """
        for repo in self.repos_data:
            if repo['full_name'] == full_name:
                return True
        return False

    def is_github_token_valid(self):
        """Check whether or not a Github OAuth token is valid.

        Args:
            access_token (str): The Github OAuth token.

        Returns:
            bool: Whether or not the provided OAuth token is valid.

        """
        if not self.github_access_token:
            return False

        _params = build_auth_dict(self.github_access_token)
        url = TOKEN_URL.format(**_params)
        response = requests.get(
            url,
            auth=(_params['client_id'], _params['client_secret']),
            headers=HEADERS)

        if response.status_code == 200:
            return True
        return False

    def __str__(self):
        return self.handle

    def get_relative_url(self, preceding_slash=True):
        return f"{'/' if preceding_slash else ''}profile/{self.handle}"

    def get_absolute_url(self):
        return settings.BASE_URL + self.get_relative_url(preceding_slash=False)

    @property
    def url(self):
        return self.get_absolute_url()

    def get_access_token(self, save=True):
        """Get the Github access token from User.

        Args:
            save (bool): Whether or not to save the User access token to the profile.

        Raises:
            Exception: The exception is raised in the event of any error and returns an empty string.

        Returns:
            str: The Github access token.

        """
        try:
            access_token = self.user.social_auth.filter(provider='github').latest('pk').access_token
            if save:
                self.github_access_token = access_token
                self.save()
        except Exception:
            return ''
        return access_token

    def get_profile_preferred_language(self):
        return settings.LANGUAGE_CODE if not self.pref_lang_code else self.pref_lang_code

    def get_slack_repos(self, join=False):
        """Get the profile's slack tracked repositories.

        Args:
            join (bool): Whether or not to return a joined string representation.
                Defaults to: False.

        Returns:
            list of str: If joined is False, a list of slack repositories.
            str: If joined is True, a combined string of slack repositories.

        """
        if join:
            repos = ','.join(self.slack_repos)
            return repos
        return self.slack_repos

    def update_slack_integration(self, token, channel, repos):
        """Update the profile's slack integration settings.

        Args:
            token (str): The profile's slack token.
            channel (str): The profile's slack channel.
            repos (list of str): The profile's github repositories to track.

        """
        repos = repos.split()
        self.slack_token = token
        self.slack_repos = [repo.strip() for repo in repos]
        self.slack_channel = channel
        self.save()

    @staticmethod
    def get_network():
        return 'mainnet' if not settings.DEBUG else 'rinkeby'

    def get_fulfilled_bounties(self, network=None):
        network = network or self.get_network()
        fulfilled_bounty_ids = self.fulfilled.all().values_list('bounty_id', flat=True)
        bounties = Bounty.objects.filter(pk__in=fulfilled_bounty_ids, accepted=True, current_bounty=True, network=network)
        return bounties

    def get_orgs_bounties(self, network=None):
        network = network or self.get_network()
        url = f"https://github.com/{self.handle}"
        bounties = Bounty.objects.filter(current_bounty=True, network=network, github_url__contains=url)
        return bounties

    def get_leaderboard_index(self, key='quarterly_earners'):
        try:
            rank = LeaderboardRank.objects.filter(
                leaderboard=key,
                active=True,
                github_username=self.handle,
            ).latest('id')
            return rank.rank
        except LeaderboardRank.DoesNotExist:
            score = 0
        return score

    def get_contributor_leaderboard_index(self):
        return self.get_leaderboard_index()

    def get_funder_leaderboard_index(self):
        return self.get_leaderboard_index('quarterly_payers')

    def get_org_leaderboard_index(self):
        return self.get_leaderboard_index('quarterly_orgs')

    def get_eth_sum(self, sum_type='collected', network='mainnet'):
        """Get the sum of collected or funded ETH based on the provided type.

        Args:
            sum_type (str): The sum to lookup.  Defaults to: collected.
            network (str): The network to query results for.
                Defaults to: mainnet.

        Returns:
            float: The total sum of all ETH of the provided type.

        """
        eth_sum = 0

        if sum_type == 'funded':
            obj = self.get_funded_bounties(network=network)
        elif sum_type == 'collected':
            obj = self.get_fulfilled_bounties(network=network)
        elif sum_type == 'org':
            obj = self.get_orgs_bounties(network=network)

        try:
            if obj.exists():
                eth_sum = obj.aggregate(
                    Sum('value_in_eth')
                )['value_in_eth__sum'] / 10**18
        except Exception:
            pass

        return eth_sum

    def get_who_works_with(self, work_type='collected', network='mainnet'):
        """Get an array of profiles that this user works with.

        Args:
            work_type (str): The work type to lookup.  Defaults to: collected.
            network (str): The network to query results for.
                Defaults to: mainnet.

        Returns:
            dict: list of the profiles that were worked with (key) and the number of times they occured

        """
        if work_type == 'funded':
            obj = self.bounties_funded.filter(network=network)
        elif work_type == 'collected':
            obj = self.get_fulfilled_bounties()
        elif work_type == 'org':
            obj = self.get_orgs_bounties()

        if work_type != 'org':
            profiles = [bounty.org_name for bounty in obj if bounty.org_name]
        else:
            profiles = []
            for bounty in obj:
                for bf in bounty.fulfillments.filter(accepted=True):
                    if bf.fulfiller_github_username:
                        profiles.append(bf.fulfiller_github_username)

        profiles_dict = {profile: 0 for profile in profiles}
        for profile in profiles:
            profiles_dict[profile] += 1

        ordered_profiles_dict = collections.OrderedDict()
        for ele in sorted(profiles_dict.items(), key=lambda x: x[1], reverse=True):
            ordered_profiles_dict[ele[0]] = ele[1]
        return ordered_profiles_dict


    def get_funded_bounties(self, network='mainnet'):
        """Get the bounties that this user has funded

        Args:
            network (string): the network to look at.
                Defaults to: mainnet.


        Returns:
            queryset: list of bounties

        """

        funded_bounties = Bounty.objects.current().filter(
            Q(bounty_owner_github_username__iexact=self.handle) |
            Q(bounty_owner_github_username__iexact=f'@{self.handle}')
        )
        funded_bounties = funded_bounties.filter(network=network)
        return funded_bounties


    def to_dict(self, activities=True, leaderboards=True, network=None, tips=True):
        """Get the dictionary representation with additional data.

        Args:
            activities (bool): Whether or not to include activity queryset data.
                Defaults to: True.
            leaderboards (bool): Whether or not to include leaderboard position data.
                Defaults to: True.
            network (str): The Ethereum network to use for relevant queries.
                Defaults to: None (Environment specific).
            tips (bool): Whether or not to include tip data.
                Defaults to: True.

        Attributes:
            params (dict): The context dictionary to be returned.
            query_kwargs (dict): The kwargs to be passed to all queries
                throughout the method.
            sum_eth_funded (float): The total amount of ETH funded.
            sum_eth_collected (float): The total amount of ETH collected.

        Returns:
            dict: The profile card context.

        """
        params = {}
        network = network or self.get_network()

        query_kwargs = {'network': network}

        sum_eth_funded = self.get_eth_sum(sum_type='funded', **query_kwargs)
        sum_eth_collected = self.get_eth_sum(**query_kwargs)
        works_with_funded = self.get_who_works_with(work_type='funded', **query_kwargs)
        works_with_collected = self.get_who_works_with(work_type='collected', **query_kwargs)
        funded_bounties = self.get_funded_bounties(network=network)

        # org only
        works_with_org = []
        count_bounties_on_repo = 0
        sum_eth_on_repos = 0
        if self.is_org:
            works_with_org = self.get_who_works_with(work_type='org', **query_kwargs)
            count_bounties_on_repo = self.get_orgs_bounties(network=network).count()
            sum_eth_on_repos = self.get_eth_sum(sum_type='org', **query_kwargs)


        params = {
            'title': f"@{self.handle}",
            'active': 'profile_details',
            'newsletter_headline': _('Be the first to know about new funded issues.'),
            'card_title': f'@{self.handle} | Gitcoin',
            'card_desc': self.desc,
            'avatar_url': self.avatar_url_with_gitcoin_logo,
            'profile': self,
            'bounties': self.bounties,
            'count_bounties_completed': self.fulfilled.filter(accepted=True, bounty__network=network).count(),
            'sum_eth_collected': sum_eth_collected,
            'sum_eth_funded': sum_eth_funded,
            'works_with_collected': works_with_collected,
            'works_with_funded': works_with_funded,
            'funded_bounties_count': funded_bounties.count(),
            'activities': [{'title': _('No data available.')}],
            'sum_eth_on_repos': sum_eth_on_repos,
            'works_with_org': works_with_org,
            'count_bounties_on_repo': count_bounties_on_repo,
        }

        if activities:
            fulfilled = self.fulfilled.filter(
                bounty__network=network
            ).select_related('bounty').all().order_by('-created_on')
            completed = list(set([fulfillment.bounty for fulfillment in fulfilled.exclude(accepted=False)]))
            submitted = list(set([fulfillment.bounty for fulfillment in fulfilled.exclude(accepted=True)]))
            started = self.interested.prefetch_related('bounty_set') \
                .filter(bounty__network=network).all().order_by('-created')
            started_bounties = list(set([interest.bounty_set.last() for interest in started]))

            if completed or submitted or started:
                params['activities'] = [{
                    'title': _('By Created Date'),
                    'completed': completed,
                    'submitted': submitted,
                    'started': started_bounties,
                }]

        if tips:
            params['tips'] = self.tips.filter(**query_kwargs)

        if leaderboards:
            params['scoreboard_position_contributor'] = self.get_contributor_leaderboard_index()
            params['scoreboard_position_funder'] = self.get_funder_leaderboard_index()
            if self.is_org:
                params['scoreboard_position_org'] = self.get_org_leaderboard_index()

        return params

    @property
    def is_eu(self):
        from app.utils import get_country_from_ip
        try:
            ip_addresses = list(set(self.actions.filter(action='Login').values_list('ip_address', flat=True)))
            for ip_address in ip_addresses:
                country = get_country_from_ip(ip_address)
                if country.continent.code == 'EU':
                    return True
        except Exception:
            pass
        return False


@receiver(user_logged_in)
def post_login(sender, request, user, **kwargs):
    """Handle actions to take on user login."""
    from dashboard.utils import create_user_action
    create_user_action(user, 'Login', request)


@receiver(user_logged_out)
def post_logout(sender, request, user, **kwargs):
    """Handle actions to take on user logout."""
    from dashboard.utils import create_user_action
    create_user_action(user, 'Logout', request)


class ProfileSerializer(serializers.BaseSerializer):
    """Handle serializing the Profile object."""

    class Meta:
        """Define the profile serializer metadata."""

        model = Profile
        fields = ('handle', 'github_access_token')
        extra_kwargs = {'github_access_token': {'write_only': True}}

    def to_representation(self, instance):
        """Provide the serialized representation of the Profile.

        Args:
            instance (Profile): The Profile object to be serialized.

        Returns:
            dict: The serialized Profile.

        """
        return {
            'id': instance.id,
            'handle': instance.handle,
            'github_url': instance.github_url,
            'avatar_url': instance.avatar_url,
            'url': instance.get_relative_url()
        }


@receiver(pre_save, sender=Tip, dispatch_uid="normalize_tip_usernames")
def normalize_tip_usernames(sender, instance, **kwargs):
    """Handle pre-save signals from Tips to normalize Github usernames."""
    if instance.username:
        instance.username = instance.username.replace("@", '')


m2m_changed.connect(m2m_changed_interested, sender=Bounty.interested.through)
# m2m_changed.connect(changed_fulfillments, sender=Bounty.fulfillments)


class UserAction(SuperModel):
    """Records Actions that a user has taken ."""

    ACTION_TYPES = [
        ('Login', 'Login'),
        ('Logout', 'Logout'),
        ('added_slack_integration', 'Added Slack Integration'),
        ('removed_slack_integration', 'Removed Slack Integration'),
    ]
    action = models.CharField(max_length=50, choices=ACTION_TYPES)
    user = models.ForeignKey(User, related_name='actions', on_delete=models.SET_NULL, null=True)
    profile = models.ForeignKey('dashboard.Profile', related_name='actions', on_delete=models.CASCADE, null=True)
    ip_address = models.GenericIPAddressField(null=True)
    location_data = JSONField(default={})
    metadata = JSONField(default={})

    def __str__(self):
        return f"{self.action} by {self.profile} at {self.created_on}"


class CoinRedemption(SuperModel):
    """Define the coin redemption schema."""

    class Meta:
        """Define metadata associated with CoinRedemption."""

        verbose_name_plural = 'Coin Redemptions'

    shortcode = models.CharField(max_length=255, default='')
    url = models.URLField(null=True)
    network = models.CharField(max_length=255, default='')
    token_name = models.CharField(max_length=255)
    contract_address = models.CharField(max_length=255)
    amount = models.IntegerField(default=1)
    expires_date = models.DateTimeField()


@receiver(pre_save, sender=CoinRedemption, dispatch_uid="to_checksum_address")
def to_checksum_address(sender, instance, **kwargs):
    """Handle pre-save signals from CoinRemptions to normalize the contract address."""
    if instance.contract_address:
        instance.contract_address = Web3.toChecksumAddress(instance.contract_address)
        print(instance.contract_address)


class CoinRedemptionRequest(SuperModel):
    """Define the coin redemption request schema."""

    class Meta:
        """Define metadata associated with CoinRedemptionRequest."""

        verbose_name_plural = 'Coin Redemption Requests'

    coin_redemption = models.OneToOneField(CoinRedemption, blank=False, on_delete=models.CASCADE)
    ip = models.GenericIPAddressField(protocol='IPv4')
    txid = models.CharField(max_length=255, default='')
    txaddress = models.CharField(max_length=255)
    sent_on = models.DateTimeField(null=True)


class Tool(SuperModel):
    """Define the Tool schema."""

    CAT_ADVANCED = 'AD'
    CAT_ALPHA = 'AL'
    CAT_BASIC = 'BA'
    CAT_BUILD = 'BU'
    CAT_COMING_SOON = 'CS'
    CAT_COMMUNITY = 'CO'
    CAT_FOR_FUN = 'FF'

    TOOL_CATEGORIES = (
        (CAT_ADVANCED, 'advanced'),
        (CAT_ALPHA, 'alpha'),
        (CAT_BASIC, 'basic'),
        (CAT_BUILD, 'tools to build'),
        (CAT_COMING_SOON, 'coming soon'),
        (CAT_COMMUNITY, 'community'),
        (CAT_FOR_FUN, 'just for fun'),
    )

    name = models.CharField(max_length=255)
    category = models.CharField(max_length=2, choices=TOOL_CATEGORIES)
    img = models.CharField(max_length=255, blank=True)
    description = models.TextField(blank=True)
    url_name = models.CharField(max_length=40, blank=True)
    link = models.CharField(max_length=255, blank=True)
    link_copy = models.CharField(max_length=255, blank=True)
    active = models.BooleanField(default=False)
    new = models.BooleanField(default=False)
    stat_graph = models.CharField(max_length=255)
    votes = models.ManyToManyField('dashboard.ToolVote', blank=True)

    def __str__(self):
        return self.name

    @property
    def img_url(self):
        return static(self.img)

    @property
    def link_url(self):
        if self.link and not self.url_name:
            return self.link

        try:
            return reverse(self.url_name)
        except NoReverseMatch:
            pass

        return reverse('tools')

    def starting_score(self):
        if self.category == self.CAT_BASIC:
            return 10
        elif self.category == self.CAT_ADVANCED:
            return 5
        elif self.category in [self.CAT_BUILD, self.CAT_COMMUNITY]:
            return 3
        elif self.category == self.CAT_ALPHA:
            return 2
        elif self.category == self.CAT_COMING_SOON:
            return 1
        elif self.category == self.CAT_FOR_FUN:
            return 1
        return 0

    def vote_score(self):
        score = self.starting_score()
        for vote in self.votes.all():
            score += vote.value
        return score

    def i18n_name(self):
        return _(self.name)

    def i18n_description(self):
        return _(self.description)

    def i18n_link_copy(self):
        return _(self.link_copy)


class ToolVote(models.Model):
    """Define the vote placed on a tool."""

    profile = models.ForeignKey('dashboard.Profile', related_name='votes', on_delete=models.CASCADE)
    value = models.IntegerField(default=0)

    @property
    def tool(self):
        try:
            return Tool.objects.filter(votes__in=[self.pk]).first()
        except Exception:
            return None

    def __str__(self):
        return f"{self.profile} | {self.value} | {self.tool}"<|MERGE_RESOLUTION|>--- conflicted
+++ resolved
@@ -712,7 +712,6 @@
             urls.update({item: f'/issue/{item}?{params}'})
         return urls
 
-<<<<<<< HEAD
     def is_notification_eligible(self, var_to_check=True):
         """Determine whether or not a notification is eligible for transmission outside of production.
 
@@ -726,7 +725,8 @@
         if self.network == 'mainnet' and (settings.DEBUG or settings.ENV != 'prod'):
             return False
         return True
-=======
+
+
     @property
     def is_work_scheme_fulfilled(self):
         """Determine whether or not the work scheme is currently fulfilled.
@@ -742,7 +742,6 @@
         if self.work_scheme == 'traditional':
             fulfilled = self.interested.filter(pending=False).exists()
         return fulfilled
->>>>>>> 27b8c220
 
 
 class BountyFulfillmentQuerySet(models.QuerySet):
