# -*- coding: utf-8 -*-
"""Handle dashboard helpers and related logic.

Copyright (C) 2018 Gitcoin Core

This program is free software: you can redistribute it and/or modify
it under the terms of the GNU Affero General Public License as published
by the Free Software Foundation, either version 3 of the License, or
(at your option) any later version.

This program is distributed in the hope that it will be useful,
but WITHOUT ANY WARRANTY; without even the implied warranty of
MERCHANTABILITY or FITNESS FOR A PARTICULAR PURPOSE. See the
GNU Affero General Public License for more details.

You should have received a copy of the GNU Affero General Public License
along with this program. If not, see <http://www.gnu.org/licenses/>.

"""
import logging
import pprint
from enum import Enum

from django.conf import settings
from django.core.exceptions import ValidationError
from django.core.validators import URLValidator
from django.db import transaction
from django.http import Http404, JsonResponse
from django.utils import timezone

import requests
from bs4 import BeautifulSoup
from dashboard.models import Bounty, BountyFulfillment, BountySyncRequest, UserAction
from dashboard.notifications import (
    maybe_market_to_email, maybe_market_to_github, maybe_market_to_slack, maybe_market_to_twitter,
    maybe_market_to_user_slack,
)
from dashboard.tokens import addr_to_token
from economy.utils import convert_amount
from github.utils import _AUTH
from jsondiff import diff
from pytz import UTC
from ratelimit.decorators import ratelimit

from .models import Profile

logger = logging.getLogger(__name__)


def get_bounty_view_kwargs(request):
    """Get the relevant kwargs from the request."""
    # Define lookup criteria.
    pk = request.GET.get('id') or request.GET.get('pk')
    standard_bounties_id = request.GET.get('sb_id') or request.GET.get('standard_bounties_id')
    network = request.GET.get('network', 'mainnet')
    issue_url = request.GET.get('url')
    bounty_kwargs = {}

    # Check for relevant params.
    if pk and pk.isdigit():
        bounty_kwargs['pk'] = int(pk)
    elif standard_bounties_id and standard_bounties_id.isdigit():
        bounty_kwargs['standard_bounties_id'] = int(standard_bounties_id)
        bounty_kwargs['network'] = network
    elif issue_url:
        bounty_kwargs['github_url'] = issue_url
    else:
        raise Http404

    return bounty_kwargs


def handle_bounty_views(request):
    """Handle bounty view entry.

    Attributes:
        bounty (dashboard.Bounty): The bounty object for the specified request.
        bounty_kwargs (dict): The relevant key/values from the request to be
            used for the Bounty query.

    Returns:
        dashboard.Bounty: The Bounty object.
    """
    bounty = None
    bounty_kwargs = get_bounty_view_kwargs(request)

    try:
        bounty = Bounty.objects.current().get(**bounty_kwargs)
    except Bounty.MultipleObjectsReturned:
        bounty = Bounty.objects.current().filter(**bounty_kwargs).distinct().latest('id')
    except (Bounty.DoesNotExist, ValueError):
        raise Http404
    except Exception as e:
        logger.error(f'Error in handle_bounty_views - {e}')
        raise Http404

    return bounty


@ratelimit(key='ip', rate='100/m', method=ratelimit.UNSAFE, block=True)
def amount(request):
    """Determine the value of the provided denomination and amount in ETH and USD.

    Raises:
        Http404: The exception is raised if any error is encountered.

    Returns:
        JsonResponse: A JSON response containing ETH and USDT values.

    """
    response = {}

    try:
        amount = request.GET.get('amount')
        denomination = request.GET.get('denomination', 'ETH')
        if denomination == 'DAI':
            denomination = 'USDT'
        if denomination == 'ETH':
            amount_in_eth = float(amount)
        else:
            amount_in_eth = convert_amount(amount, denomination, 'ETH')
        amount_in_usdt = convert_amount(amount_in_eth, 'ETH', 'USDT')
        response = {
            'eth': amount_in_eth,
            'usdt': amount_in_usdt,
        }
        return JsonResponse(response)
    except Exception as e:
        print(e)
        raise Http404


@ratelimit(key='ip', rate='50/m', method=ratelimit.UNSAFE, block=True)
def issue_details(request):
    """Determine the Github issue keywords of the specified Github issue or PR URL.

    Todo:
        * Modify the view to only use the Github API (remove BeautifulSoup).
        * Simplify the view logic.

    Returns:
        JsonResponse: A JSON response containing the Github issue or PR keywords.

    """
    response = {}

    url = request.GET.get('url')
    url_val = URLValidator()
    try:
        url_val(url)
    except ValidationError as e:
        response['message'] = 'invalid arguments'
        return JsonResponse(response)

    if url.lower()[:19] != 'https://github.com/':
        response['message'] = 'invalid arguments'
        return JsonResponse(response)

    # Web format:  https://github.com/jasonrhaas/slackcloud/issues/1
    # API format:  https://api.github.com/repos/jasonrhaas/slackcloud/issues/1
    gh_api = url.replace('github.com', 'api.github.com/repos')

    try:
        api_response = requests.get(gh_api, auth=_AUTH)
    except ValidationError:
        response['message'] = 'could not pull back remote response'
        return JsonResponse(response)

    if api_response.status_code != 200:
        response['message'] = f'there was a problem reaching the github api, status code {api_response.status_code}'
        response['github_resopnse'] = api_response.json()
        return JsonResponse(response)

    try:
        response = api_response.json()
        body = response['body']
    except (KeyError, ValueError) as e:
        response['message'] = str(e)
    else:
        response['description'] = body.replace('\n', '').strip()
        response['title'] = response['title']

    keywords = []

    url = request.GET.get('url')
    url_val = URLValidator()
    try:
        url_val(url)
    except ValidationError:
        response['message'] = 'invalid arguments'
        return JsonResponse(response)

    if url.lower()[:19] != 'https://github.com/':
        response['message'] = 'invalid arguments'
        return JsonResponse(response)

    try:
        repo_url = None
        if '/pull' in url:
            repo_url = url.split('/pull')[0]
        if '/issue' in url:
            repo_url = url.split('/issue')[0]
        split_repo_url = repo_url.split('/')
        keywords.append(split_repo_url[-1])
        keywords.append(split_repo_url[-2])

        html_response = requests.get(repo_url, auth=_AUTH)
    except (AttributeError, ValidationError):
        response['message'] = 'could not pull back remote response'
        return JsonResponse(response)

    try:
        soup = BeautifulSoup(html_response.text, 'html.parser')

        eles = soup.findAll("span", {"class": "lang"})
        for ele in eles:
            keywords.append(ele.text)

    except ValidationError:
        response['message'] = 'could not parse html'
        return JsonResponse(response)

    try:
        response['keywords'] = keywords
    except Exception as e:
        print(e)
        response['message'] = 'could not find a title'

    return JsonResponse(response)


def normalize_url(url):
    """Normalize the URL.

    Args:
        url (str): The URL to be normalized.

    Returns:
        str: The normalized URL.

    """
    if url[-1] == '/':
        url = url[0:-1]
    return url


def sync_bounty_with_web3(bounty_contract, url):
    """Sync the Bounty with Web3.

    Args:
        bounty_contract (Web3): The Web3 contract instance.
        url (str): The bounty URL.

    Returns:
        tuple: A tuple of bounty change data.
        tuple[0] (bool): Whether or not the Bounty changed.
        tuple[1] (dashboard.models.Bounty): The first old bounty object.
        tuple[2] (dashboard.models.Bounty): The new Bounty object.

    """
    bountydetails = bounty_contract.call().bountydetails(url)
    return process_bounty_details(bountydetails)


class BountyStage(Enum):
    """Python enum class that matches up with the Standard Bounties BountyStage enum.

    Attributes:
        Draft (int): Bounty is a draft.
        Active (int): Bounty is active.
        Dead (int): Bounty is dead.

    """

    Draft = 0
    Active = 1
    Dead = 2


class UnsupportedSchemaException(Exception):
    """Define unsupported schema exception handling."""

    pass


def bounty_did_change(bounty_id, new_bounty_details):
    """Determine whether or not the Bounty has changed.

    Args:
        bounty_id (int): The ID of the Bounty.
        new_bounty_details (dict): The new Bounty raw data JSON.

    Returns:
        bool: Whether or not the Bounty has changed.
        QuerySet: The old bounties queryset.

    """
    did_change = False
    old_bounties = Bounty.objects.none()
    network = new_bounty_details['network']
    try:
        # IMPORTANT -- if you change the criteria for deriving old_bounties
        # make sure it is updated in dashboard.helpers/bounty_did_change
        # AND
        # refresh_bounties/handle
        old_bounties = Bounty.objects.filter(standard_bounties_id=bounty_id, network=network).order_by('-created_on')

        if old_bounties.exists():
            did_change = (new_bounty_details != old_bounties.first().raw_data)
        else:
            did_change = True
    except Exception as e:
        did_change = True
        print(f"asserting did change because got the following exception: {e}. args; bounty_id: {bounty_id}, network: {network}")

    print('* Bounty did_change:', did_change)
    return did_change, old_bounties


def handle_bounty_fulfillments(fulfillments, new_bounty, old_bounty):
    """Handle BountyFulfillment creation for new bounties.

    Args:
        fulfillments (dict): The fulfillments data dictionary.
        new_bounty (dashboard.models.Bounty): The new Bounty object.
        old_bounty (dashboard.models.Bounty): The old Bounty object.

    Returns:
        QuerySet: The BountyFulfillments queryset.

    """
    for fulfillment in fulfillments:
        kwargs = {}
        accepted_on = None
        github_username = fulfillment.get('data', {}).get(
            'payload', {}).get('fulfiller', {}).get(
                'githubUsername', '')
        if github_username:
            try:
                kwargs['profile_id'] = Profile.objects.get(handle=github_username).pk
            except Profile.DoesNotExist:
                pass
        if fulfillment.get('accepted'):
            kwargs['accepted'] = True
            accepted_on = timezone.now()
        try:
            created_on = timezone.now()
            modified_on = timezone.now()
            if old_bounty:
                old_fulfillments = old_bounty.fulfillments.filter(fulfillment_id=fulfillment.get('id'))
                if old_fulfillments.exists():
                    old_fulfillment = old_fulfillments.first()
                    created_on = old_fulfillment.created_on
                    modified_on = old_fulfillment.modified_on
                    if old_fulfillment.accepted:
                        accepted_on = old_fulfillment.accepted_on
            hours_worked = fulfillment.get('data', {}).get(
                    'payload', {}).get('fulfiller', {}).get('hoursWorked', None)
            if not hours_worked or not hours_worked.isdigit():
                hours_worked = None
            new_bounty.fulfillments.create(
                fulfiller_address=fulfillment.get(
                    'fulfiller',
                    '0x0000000000000000000000000000000000000000'),
                fulfiller_email=fulfillment.get('data', {}).get(
                    'payload', {}).get('fulfiller', {}).get('email', ''),
                fulfiller_github_username=github_username,
                fulfiller_name=fulfillment.get('data', {}).get(
                    'payload', {}).get('fulfiller', {}).get('name', ''),
                fulfiller_metadata=fulfillment,
                fulfillment_id=fulfillment.get('id'),
                fulfiller_github_url=fulfillment.get('data', {}).get(
                    'payload', {}).get('fulfiller', {}).get('githubPRLink', ''),
                fulfiller_hours_worked=hours_worked,
                created_on=created_on,
                modified_on=modified_on,
                accepted_on=accepted_on,
                **kwargs)
        except Exception as e:
            logging.error(f'{e} during new fulfillment creation for {new_bounty}')
            continue
    return new_bounty.fulfillments.all()


def create_new_bounty(old_bounties, bounty_payload, bounty_details, bounty_id):
    """Handle new Bounty creation in the event of bounty changes.

    Possible Bounty Stages:
        0: Draft
        1: Active
        2: Dead

    Returns:
        dashboard.models.Bounty: The new Bounty object.

    """
    bounty_issuer = bounty_payload.get('issuer', {})
    metadata = bounty_payload.get('metadata', {})
    # fulfillments metadata will be empty when bounty is first created
    fulfillments = bounty_details.get('fulfillments', {})
    interested_comment_id = None
    submissions_comment_id = None
    interested_comment_id = None

    # start to process out all the bounty data
    url = bounty_payload.get('webReferenceURL')
    if url:
        url = normalize_url(url)
    else:
        raise UnsupportedSchemaException('No webReferenceURL found. Cannot continue!')

    # Check if we have any fulfillments.  If so, check if they are accepted.
    # If there are no fulfillments, accepted is automatically False.
    # Currently we are only considering the latest fulfillment.  Std bounties supports multiple.
    # If any of the fulfillments have been accepted, the bounty is now accepted and complete.
    accepted = any([fulfillment.get('accepted') for fulfillment in fulfillments])

    with transaction.atomic():
        old_bounties = old_bounties.distinct().order_by('created_on')
        latest_old_bounty = None
        token_address = bounty_payload.get('tokenAddress', '0x0000000000000000000000000000000000000000')
        token_name = bounty_payload.get('tokenName', '')
        if not token_name:
            token = addr_to_token(token_address)
            if token:
                token_name = token['name']

        for old_bounty in old_bounties:
            if old_bounty.current_bounty:
                submissions_comment_id = old_bounty.submissions_comment
                interested_comment_id = old_bounty.interested_comment
            old_bounty.current_bounty = False
            old_bounty.save()
            latest_old_bounty = old_bounty
        try:
            new_bounty = Bounty.objects.create(
                title=bounty_payload.get('title', ''),
                issue_description=bounty_payload.get('description', ' '),
                web3_created=timezone.make_aware(
                    timezone.datetime.fromtimestamp(bounty_payload.get('created')),
                    timezone=UTC),
                value_in_token=bounty_details.get('fulfillmentAmount'),
                token_name=token_name,
                token_address=token_address,
                bounty_type=metadata.get('bountyType', ''),
                project_length=metadata.get('projectLength', ''),
                experience_level=metadata.get('experienceLevel', ''),
                github_url=url,  # Could also use payload.get('webReferenceURL')
                bounty_owner_address=bounty_issuer.get('address', ''),
                bounty_owner_email=bounty_issuer.get('email', ''),
                bounty_owner_github_username=bounty_issuer.get('githubUsername', ''),
                bounty_owner_name=bounty_issuer.get('name', ''),
                is_open=True if (bounty_details.get('bountyStage') == 1 and not accepted) else False,
                raw_data=bounty_details,
                metadata=metadata,
                current_bounty=True,
                contract_address=bounty_details.get('token'),
                network=bounty_details.get('network'),
                accepted=accepted,
                interested_comment=interested_comment_id,
                submissions_comment=submissions_comment_id,
<<<<<<< HEAD
                work_scheme=bounty_payload.get('schemes', {}).get('work_scheme', 'traditional'),
                application_scheme=bounty_payload.get('schemes', {}).get('application_scheme', 'permissionless'),
=======
                privacy_preferences=bounty_payload.get('privacy_preferences', {}),
>>>>>>> da294719
                # These fields are after initial bounty creation, in bounty_details.js
                expires_date=timezone.make_aware(
                    timezone.datetime.fromtimestamp(bounty_details.get('deadline')),
                    timezone=UTC),
                standard_bounties_id=bounty_id,
                balance=bounty_details.get('balance'),
                num_fulfillments=len(fulfillments),
                # info to xfr over from latest_old_bounty
                github_comments=latest_old_bounty.github_comments if latest_old_bounty else 0,
                override_status=latest_old_bounty.override_status if latest_old_bounty else '',
                last_comment_date=latest_old_bounty.last_comment_date if latest_old_bounty else None,
                snooze_warnings_for_days=latest_old_bounty.snooze_warnings_for_days if latest_old_bounty else 0,
            )
            new_bounty.fetch_issue_item()

            # Pull the interested parties off the last old_bounty
            if latest_old_bounty:
                for interest in latest_old_bounty.interested.all():
                    new_bounty.interested.add(interest)

            # set cancel date of this bounty
            canceled_on = latest_old_bounty.canceled_on if latest_old_bounty and latest_old_bounty.canceled_on else None
            if not canceled_on and new_bounty.status == 'cancelled':
                canceled_on = timezone.now()
            if canceled_on:
                new_bounty.canceled_on = canceled_on
                new_bounty.save()

        except Exception as e:
            print(e, 'encountered during new bounty creation for:', url)
            logging.error(f'{e} encountered during new bounty creation for: {url}')
            new_bounty = None

        if fulfillments:
            handle_bounty_fulfillments(fulfillments, new_bounty, latest_old_bounty)
            for inactive in Bounty.objects.filter(current_bounty=False, github_url=url).order_by('-created_on'):
                BountyFulfillment.objects.filter(bounty_id=inactive.id).delete()
    return new_bounty


def process_bounty_details(bounty_details):
    """Process bounty details.

    Args:
        bounty_details (dict): The Bounty details.

    Raises:
        UnsupportedSchemaException: Exception raised if the schema is unknown
            or unsupported.

    Returns:
        tuple: A tuple of bounty change data.
        tuple[0] (bool): Whether or not the Bounty changed.
        tuple[1] (dashboard.models.Bounty): The first old bounty object.
        tuple[2] (dashboard.models.Bounty): The new Bounty object.

    """
    # See dashboard/utils.py:get_bounty from details on this data
    bounty_id = bounty_details.get('id', {})
    bounty_data = bounty_details.get('data') or {}
    bounty_payload = bounty_data.get('payload', {})
    meta = bounty_data.get('meta', {})

    # what schema are we workign with?
    schema_name = meta.get('schemaName')
    schema_version = meta.get('schemaVersion', 'Unknown')

    if not schema_name:
        raise UnsupportedSchemaException(
            f'Unknown Schema: Unknown - Version: {schema_version}')

    # Create new bounty (but only if things have changed)
    did_change, old_bounties = bounty_did_change(bounty_id, bounty_details)
    latest_old_bounty = old_bounties.order_by('-pk').first()

    if not did_change:
        return (did_change, latest_old_bounty, latest_old_bounty)

    new_bounty = create_new_bounty(old_bounties, bounty_payload, bounty_details, bounty_id)

    if new_bounty:
        return (did_change, latest_old_bounty, new_bounty)
    return (did_change, latest_old_bounty, latest_old_bounty)


def record_user_action(event_name, old_bounty, new_bounty):
    """Records a user action

    Args:
        event_name (string): the event
        old_bounty (Bounty): the old_bounty
        new_bounty (Bounty): the new_bounty

    Raises:
        None

    Returns:
        None
    """
    user_profile = None
    fulfillment = None
    try:
        user_profile = Profile.objects.filter(handle__iexact=new_bounty.bounty_owner_github_username).first()
        fulfillment = new_bounty.fulfillments.order_by('pk').first()

    except Exception as e:
        logging.error(f'{e} during record_user_action for {new_bounty}')
        # TODO: create a profile if one does not exist already?

    if user_profile:
        UserAction.objects.create(
            profile=user_profile,
            action=event_name,
            metadata={
                'new_bounty': new_bounty.pk if new_bounty else None,
                'old_bounty': old_bounty.pk if old_bounty else None,
                'fulfillment': fulfillment.to_json if fulfillment else None,
            })


def process_bounty_changes(old_bounty, new_bounty):
    """Process Bounty changes.

    Args:
        old_bounty (dashboard.models.Bounty): The old Bounty object.
        new_bounty (dashboard.models.Bounty): The new Bounty object.

    """
    from dashboard.utils import build_profile_pairs
    profile_pairs = None
    # process bounty sync requests
    did_bsr = False
    for bsr in BountySyncRequest.objects.filter(processed=False, github_url=new_bounty.github_url):
        did_bsr = True
        bsr.processed = True
        bsr.save()

    # get json diff
    json_diff = diff(old_bounty.raw_data, new_bounty.raw_data) if (old_bounty and new_bounty) else None

    # new bounty
    if not old_bounty or (not old_bounty and new_bounty and new_bounty.is_open) or (not old_bounty.is_open and new_bounty and new_bounty.is_open):
        is_greater_than_x_days_old = new_bounty.web3_created < (timezone.now() - timezone.timedelta(hours=24))
        if is_greater_than_x_days_old and not settings.IS_DEBUG_ENV:
            msg = f"attempting to create a new bounty ({new_bounty.standard_bounties_id}) when is_greater_than_x_days_old = True"
            print(msg)
            raise Exception(msg)
        event_name = 'new_bounty'
    elif old_bounty.num_fulfillments < new_bounty.num_fulfillments:
        event_name = 'work_submitted'
    elif old_bounty.value_in_token < new_bounty.value_in_token:
        event_name = 'increase_payout'
    elif old_bounty.is_open and not new_bounty.is_open:
        if new_bounty.status in ['cancelled', 'expired']:
            event_name = 'killed_bounty'
        else:
            event_name = 'work_done'
    elif old_bounty.value_in_token < new_bounty.value_in_token:
        event_name = 'increased_bounty'
    else:
        event_name = 'unknown_event'
        logging.error(f'got an unknown event from bounty {old_bounty.pk} => {new_bounty.pk}: {json_diff}')

    print(f"- {event_name} event; diff => {json_diff}")

    # record a useraction for this
    record_user_action(event_name, old_bounty, new_bounty)

    # Build profile pairs list
    if new_bounty.fulfillments.exists():
        profile_pairs = build_profile_pairs(new_bounty)

    # marketing
    if event_name != 'unknown_event':
        print("============ posting ==============")
        did_post_to_twitter = maybe_market_to_twitter(new_bounty, event_name)
        did_post_to_slack = maybe_market_to_slack(new_bounty, event_name)
        did_post_to_user_slack = maybe_market_to_user_slack(new_bounty, event_name)
        did_post_to_github = maybe_market_to_github(new_bounty, event_name, profile_pairs)
        did_post_to_email = maybe_market_to_email(new_bounty, event_name)
        print("============ done posting ==============")

        # what happened
        what_happened = {
            'did_bsr': did_bsr,
            'did_post_to_email': did_post_to_email,
            'did_post_to_github': did_post_to_github,
            'did_post_to_slack': did_post_to_slack,
            'did_post_to_user_slack': did_post_to_user_slack,
            'did_post_to_twitter': did_post_to_twitter,
        }

        print("changes processed: ")
        pp = pprint.PrettyPrinter(indent=4)
        pp.pprint(what_happened)
    else:
        print('No notifications sent - Event Type Unknown = did_bsr: ', did_bsr)<|MERGE_RESOLUTION|>--- conflicted
+++ resolved
@@ -459,12 +459,9 @@
                 accepted=accepted,
                 interested_comment=interested_comment_id,
                 submissions_comment=submissions_comment_id,
-<<<<<<< HEAD
                 work_scheme=bounty_payload.get('schemes', {}).get('work_scheme', 'traditional'),
                 application_scheme=bounty_payload.get('schemes', {}).get('application_scheme', 'permissionless'),
-=======
                 privacy_preferences=bounty_payload.get('privacy_preferences', {}),
->>>>>>> da294719
                 # These fields are after initial bounty creation, in bounty_details.js
                 expires_date=timezone.make_aware(
                     timezone.datetime.fromtimestamp(bounty_details.get('deadline')),
