# -*- coding: utf-8 -*-
'''
    Copyright (C) 2017 Gitcoin Core

    This program is free software: you can redistribute it and/or modify
    it under the terms of the GNU Affero General Public License as published
    by the Free Software Foundation, either version 3 of the License, or
    (at your option) any later version.

    This program is distributed in the hope that it will be useful,
    but WITHOUT ANY WARRANTY; without even the implied warranty of
    MERCHANTABILITY or FITNESS FOR A PARTICULAR PURPOSE. See the
    GNU Affero General Public License for more details.

    You should have received a copy of the GNU Affero General Public License
    along with this program. If not, see <http://www.gnu.org/licenses/>.

'''
from __future__ import print_function, unicode_literals

import json
import logging
import time

from django.conf import settings
from django.contrib.auth.models import User
from django.contrib.staticfiles.templatetags.staticfiles import static
from django.http import Http404, JsonResponse
from django.shortcuts import redirect
from django.template.response import TemplateResponse
from django.urls import reverse
from django.utils import timezone
from django.utils.text import slugify
from django.utils.translation import gettext_lazy as _
from django.views.decorators.csrf import csrf_exempt
from django.views.decorators.http import require_POST

from app.utils import ellipses, sync_profile
from dashboard.models import (
    Bounty, CoinRedemption, CoinRedemptionRequest, Interest, Profile, ProfileSerializer, Subscription, Tip, UserAction,
)
from dashboard.notifications import (
    maybe_market_tip_to_email, maybe_market_tip_to_github, maybe_market_tip_to_slack, maybe_market_to_slack,
    maybe_market_to_twitter,
)
from dashboard.utils import get_bounty, get_bounty_id, has_tx_mined, web3_process_bounty
from gas.utils import conf_time_spread, eth_usd_conv_rate, recommend_min_gas_price_to_confirm_in_time
from github.utils import (
    get_auth_url, get_github_emails, get_github_primary_email, get_github_user_data, is_github_token_valid,
)
from marketing.mails import bounty_uninterested
from marketing.models import Keyword
from ratelimit.decorators import ratelimit
from retail.helpers import get_ip
from web3 import HTTPProvider, Web3

logging.basicConfig(level=logging.DEBUG)

confirm_time_minutes_target = 4

# web3.py instance
w3 = Web3(HTTPProvider(settings.WEB3_HTTP_PROVIDER))

def send_tip(request):
    """Handle the first stage of sending a tip."""
    params = {
        'issueURL': request.GET.get('source'),
        'title': _('Send Tip'),
        'class': 'send',
    }

    return TemplateResponse(request, 'yge/send1.html', params)


def record_user_action(user, event_name, instance):
    instance_class = instance.__class__.__name__.lower()
    kwargs = {
        'action': event_name,
        'metadata': {f'{instance_class}_pk': instance.pk},
    }

    if isinstance(user, User):
        kwargs['user'] = user
    elif isinstance(user, str):
        try:
            user = User.objects.get(username=user)
            kwargs['user'] = user
        except User.DoesNotExist:
            return

    if hasattr(user, 'profile'):
        kwargs['profile'] = user.profile

    try:
        UserAction.objects.create(**kwargs)
    except Exception as e:
        # TODO: sync_profile?
        logging.error(f"error in record_action: {e} - {event_name} - {instance}")


def helper_handle_access_token(request, access_token):
    # https://gist.github.com/owocki/614a18fbfec7a5ed87c97d37de70b110
    # interest API via token
    github_user_data = get_github_user_data(access_token)
    request.session['handle'] = github_user_data['login']
    profile = Profile.objects.filter(handle__iexact=request.session['handle']).first()
    request.session['profile_id'] = profile.pk


def create_new_interest_helper(bounty, user):
    profile_id = user.profile.pk
    interest = Interest.objects.create(profile_id=profile_id)
    bounty.interested.add(interest)
    record_user_action(user, 'start_work', interest)
    maybe_market_to_slack(bounty, 'start_work')
    maybe_market_to_twitter(bounty, 'start_work')
    return interest


@csrf_exempt
def gh_login(request):
    """Attempt to redirect the user to Github for authentication."""
    return redirect('social:begin', backend='github')


@csrf_exempt
@require_POST
def new_interest(request, bounty_id):
    """Claim Work for a Bounty.

    :request method: POST

    Args:
        post_id (int): ID of the Bounty.

    Returns:
        dict: The success key with a boolean value and accompanying error.

    """
    profile_id = request.user.profile.pk if request.user.is_authenticated and hasattr(request.user, 'profile') else None

    access_token = request.GET.get('token')
    if access_token:
        helper_handle_access_token(request, access_token)
        github_user_data = get_github_user_data(access_token)
        profile = Profile.objects.filter(handle=github_user_data['login']).first()
        profile_id = profile.pk

    if not profile_id:
        return JsonResponse(
            {'error': _('You must be authenticated via github to use this feature!')},
            status=401)

    try:
        bounty = Bounty.objects.get(pk=bounty_id)
    except Bounty.DoesNotExist:
        raise Http404

    num_issues = 3
    active_bounties = Bounty.objects.current().filter(idx_status__in=['open', 'started'])
    num_active = Interest.objects.filter(profile_id=profile_id, bounty__in=active_bounties).count()
    is_working_on_too_much_stuff = num_active >= num_issues
    if is_working_on_too_much_stuff:
        return JsonResponse({
            'error': f'You may only work on max of {num_issues} issues at once.',
            'success': False},
            status=401)

    try:
        Interest.objects.get(profile_id=profile_id, bounty=bounty)
        return JsonResponse({
            'error': _('You have already expressed interest in this bounty!'),
            'success': False},
            status=401)
    except Interest.DoesNotExist:
        interest = create_new_interest_helper(bounty, request.user)
    except Interest.MultipleObjectsReturned:
        bounty_ids = bounty.interested \
            .filter(profile_id=profile_id) \
            .values_list('id', flat=True) \
            .order_by('-created')[1:]

        Interest.objects.filter(pk__in=list(bounty_ids)).delete()

        return JsonResponse({
            'error': _('You have already expressed interest in this bounty!'),
            'success': False},
            status=401)

    return JsonResponse({'success': True, 'profile': ProfileSerializer(interest.profile).data})


@csrf_exempt
@require_POST
def remove_interest(request, bounty_id):
    """Unclaim work from the Bounty.

    :request method: POST

    post_id (int): ID of the Bounty.

    Returns:
        dict: The success key with a boolean value and accompanying error.

    """
    profile_id = request.user.profile.pk if request.user.is_authenticated and hasattr(request.user, 'profile') else None

    access_token = request.GET.get('token')
    if access_token:
        helper_handle_access_token(request, access_token)
        github_user_data = get_github_user_data(access_token)
        profile = Profile.objects.filter(handle=github_user_data['login']).first()
        profile_id = profile.pk

    if not profile_id:
        return JsonResponse(
            {'error': _('You must be authenticated via github to use this feature!')},
            status=401)

    try:
        bounty = Bounty.objects.get(pk=bounty_id)
    except Bounty.DoesNotExist:
        return JsonResponse({'errors': ['Bounty doesn\'t exist!']},
                            status=401)

    try:
        interest = Interest.objects.get(profile_id=profile_id, bounty=bounty)
        record_user_action(request.user, 'stop_work', interest)
        bounty.interested.remove(interest)
        interest.delete()
        maybe_market_to_slack(bounty, 'stop_work')
        maybe_market_to_twitter(bounty, 'stop_work')
    except Interest.DoesNotExist:
        return JsonResponse({
            'errors': [_('You haven\'t expressed interest on this bounty.')],
            'success': False},
            status=401)
    except Interest.MultipleObjectsReturned:
        interest_ids = bounty.interested \
            .filter(
                profile_id=profile_id,
                bounty=bounty
            ).values_list('id', flat=True) \
            .order_by('-created')

        bounty.interested.remove(*interest_ids)
        Interest.objects.filter(pk__in=list(interest_ids)).delete()

    return JsonResponse({'success': True})


@require_POST
@csrf_exempt
def uninterested(request, bounty_id, profile_id):
    """Remove party from given bounty

    :request method: GET

    Args:
        bounty_id (int): ID of the Bounty
        profile_id (int): ID of the interested profile

    Returns:
        dict: The success key with a boolean value and accompanying error.
    """
    try:
        bounty = Bounty.objects.get(pk=bounty_id)
    except Bounty.DoesNotExist:
        return JsonResponse({'errors': ['Bounty doesn\'t exist!']},
                            status=401)

    if not bounty.is_funder(request.user.username.lower()):
        return JsonResponse(
            {'error': 'Only bounty funders are allowed to remove users!'},
            status=401)

    try:
        interest = Interest.objects.get(profile_id=profile_id, bounty=bounty)
        bounty.interested.remove(interest)
        maybe_market_to_slack(bounty, 'stop_work')
        interest.delete()
    except Interest.DoesNotExist:
        return JsonResponse({
            'errors': ['Party haven\'t expressed interest on this bounty.'],
            'success': False},
            status=401)
    except Interest.MultipleObjectsReturned:
        interest_ids = bounty.interested \
            .filter(
                profile_id=profile_id,
                bounty=bounty
            ).values_list('id', flat=True) \
            .order_by('-created')

        bounty.interested.remove(*interest_ids)
        Interest.objects.filter(pk__in=list(interest_ids)).delete()

    profile = Profile.objects.get(id=profile_id)
    bounty_uninterested(profile.user.email, bounty, interest)
    return JsonResponse({'success': True})


@csrf_exempt
@ratelimit(key='ip', rate='2/m', method=ratelimit.UNSAFE, block=True)
def receive_tip(request):
    """Receive a tip."""
    if request.body:
        status = 'OK'
        message = _('Tip has been received')
        params = json.loads(request.body)

        # db mutations
        try:
            tip = Tip.objects.get(txid=params['txid'])
            tip.receive_address = params['receive_address']
            tip.receive_txid = params['receive_txid']
            tip.received_on = timezone.now()
            tip.save()
            record_user_action(tip.username, 'receive_tip', tip)
        except Exception as e:
            status = 'error'
            message = str(e)

        # http response
        response = {
            'status': status,
            'message': message,
        }

        return JsonResponse(response)

    params = {
        'issueURL': request.GET.get('source'),
        'class': 'receive',
        'title': _('Receive Tip'),
        'recommend_gas_price': round(recommend_min_gas_price_to_confirm_in_time(confirm_time_minutes_target), 1),
    }

    return TemplateResponse(request, 'yge/receive.html', params)


@csrf_exempt
@ratelimit(key='ip', rate='1/m', method=ratelimit.UNSAFE, block=True)
def send_tip_2(request):
    """Handle the second stage of sending a tip.

    TODO:
        * Convert this view-based logic to a django form.

    Returns:
        JsonResponse: If submitting tip, return response with success state.
        TemplateResponse: Render the submission form.

    """
    is_user_authenticated = request.user.is_authenticated
    from_username = request.user.username if is_user_authenticated else ''
    primary_from_email = request.user.email if is_user_authenticated else ''
    access_token = request.user.profile.get_access_token() if is_user_authenticated else ''
    to_emails = []

    if request.body:
        # http response
        response = {
            'status': 'OK',
            'message': _('Notification has been sent'),
        }
        params = json.loads(request.body)

        to_username = params['username'].lstrip('@')
        try:
            to_profile = Profile.objects.get(handle__iexact=to_username)
            if to_profile.email:
                to_emails.append(to_profile.email)
            if to_profile.github_access_token:
                to_emails = get_github_emails(to_profile.github_access_token)
        except Profile.DoesNotExist:
            pass

        if params.get('email'):
            to_emails.append(params['email'])

        # If no primary email in session, try the POST data. If none, fetch from GH.
        if params.get('fromEmail'):
            primary_from_email = params['fromEmail']
        elif access_token and not primary_from_email:
            primary_from_email = get_github_primary_email(access_token)

        to_emails = list(set(to_emails))
        expires_date = timezone.now() + timezone.timedelta(seconds=params['expires_date'])

        # db mutations
        tip = Tip.objects.create(
            emails=to_emails,
            url=params['url'],
            tokenName=params['tokenName'],
            amount=params['amount'],
            comments_priv=params['comments_priv'],
            comments_public=params['comments_public'],
            ip=get_ip(request),
            expires_date=expires_date,
            github_url=params['github_url'],
            from_name=params['from_name'],
            from_email=params['from_email'],
            from_username=from_username,
            username=params['username'],
            network=params['network'],
            tokenAddress=params['tokenAddress'],
            txid=params['txid'],
            from_address=params['from_address'],
        )
        # notifications
        maybe_market_tip_to_github(tip)
        maybe_market_tip_to_slack(tip, 'new_tip')
        maybe_market_tip_to_email(tip, to_emails)
        record_user_action(tip.username, 'send_tip', tip)
        if not to_emails:
            response['status'] = 'error'
            response['message'] = _('Uh oh! No email addresses for this user were found via Github API.  Youll have to let the tipee know manually about their tip.')

        return JsonResponse(response)

    params = {
        'issueURL': request.GET.get('source'),
        'class': 'send2',
        'title': _('Send Tip'),
        'recommend_gas_price': recommend_min_gas_price_to_confirm_in_time(confirm_time_minutes_target),
        'from_email': primary_from_email,
        'from_handle': from_username,
    }

    return TemplateResponse(request, 'yge/send2.html', params)


def process_bounty(request):
    """Process the bounty."""
    params = {
        'issueURL': request.GET.get('source'),
        'fulfillment_id': request.GET.get('id'),
        'fulfiller_address': request.GET.get('address'),
        'title': _('Process Issue'),
        'recommend_gas_price': recommend_min_gas_price_to_confirm_in_time(confirm_time_minutes_target),
        'eth_usd_conv_rate': eth_usd_conv_rate(),
        'conf_time_spread': conf_time_spread(),
    }

    return TemplateResponse(request, 'process_bounty.html', params)


def dashboard(request):
    """Handle displaying the dashboard."""
    params = {
        'active': 'dashboard',
        'title': _('Issue Explorer'),
        'keywords': json.dumps([str(key) for key in Keyword.objects.all().values_list('keyword', flat=True)]),
    }
    return TemplateResponse(request, 'dashboard.html', params)


def gas(request):
    _cts = conf_time_spread()
    recommended_gas_price = recommend_min_gas_price_to_confirm_in_time(confirm_time_minutes_target)
    if recommended_gas_price < 2:
        _cts = conf_time_spread(recommended_gas_price)
    context = {
        'conf_time_spread': _cts,
        'title': 'Live Gas Usage => Predicted Conf Times'
        }
    return TemplateResponse(request, 'gas.html', context)


def new_bounty(request):
    """Create a new bounty."""
    issue_url = request.GET.get('source') or request.GET.get('url', '')
    is_user_authenticated = request.user.is_authenticated
    params = {
        'issueURL': issue_url,
        'amount': request.GET.get('amount'),
        'active': 'submit_bounty',
        'title': _('Create Funded Issue'),
        'recommend_gas_price': recommend_min_gas_price_to_confirm_in_time(confirm_time_minutes_target),
        'eth_usd_conv_rate': eth_usd_conv_rate(),
        'conf_time_spread': conf_time_spread(),
        'from_email': request.user.email if is_user_authenticated else '',
        'from_handle': request.user.username if is_user_authenticated else '',
        'newsletter_headline': _('Be the first to know about new funded issues.')
    }

    return TemplateResponse(request, 'submit_bounty.html', params)


def fulfill_bounty(request):
    """Fulfill a bounty."""
    is_user_authenticated = request.user.is_authenticated
    params = {
        'issueURL': request.GET.get('source'),
        'githubUsername': request.GET.get('githubUsername'),
        'title': _('Submit Work'),
        'active': 'fulfill_bounty',
        'recommend_gas_price': recommend_min_gas_price_to_confirm_in_time(confirm_time_minutes_target),
        'eth_usd_conv_rate': eth_usd_conv_rate(),
        'conf_time_spread': conf_time_spread(),
        'email': request.user.email if is_user_authenticated else '',
        'handle': request.user.username if is_user_authenticated else '',
    }

    return TemplateResponse(request, 'fulfill_bounty.html', params)


def increase_bounty(request):
    """Increase a bounty (funder)"""
    issue_url = request.GET.get('source')
    params = {
        'issue_url': issue_url,
        'title': _('Increase Bounty'),
        'active': 'increase_bounty',
        'recommend_gas_price': recommend_min_gas_price_to_confirm_in_time(confirm_time_minutes_target),
        'eth_usd_conv_rate': eth_usd_conv_rate(),
        'conf_time_spread': conf_time_spread(),
    }

    try:
        bounties = Bounty.objects.current().filter(github_url=issue_url)
        if bounties:
            bounty = bounties.order_by('pk').first()
            params['standard_bounties_id'] = bounty.standard_bounties_id
            params['bounty_owner_address'] = bounty.bounty_owner_address
            params['value_in_token'] = bounty.value_in_token
            params['token_address'] = bounty.token_address
    except Bounty.DoesNotExist:
        pass
    except Exception as e:
        print(e)
        logging.error(e)

    return TemplateResponse(request, 'increase_bounty.html', params)


def kill_bounty(request):
    """Kill an expired bounty."""
    params = {
        'issueURL': request.GET.get('source'),
        'title': _('Kill Bounty'),
        'active': 'kill_bounty',
        'recommend_gas_price': recommend_min_gas_price_to_confirm_in_time(confirm_time_minutes_target),
        'eth_usd_conv_rate': eth_usd_conv_rate(),
        'conf_time_spread': conf_time_spread(),
    }

    return TemplateResponse(request, 'kill_bounty.html', params)


def bounty_details(request, ghuser='', ghrepo='', ghissue=0):
    """Display the bounty details.

    Args:
        ghuser (str): The Github user. Defaults to an empty string.
        ghrepo (str): The Github repository. Defaults to an empty string.
        ghissue (int): The Github issue number. Defaults to: 0.

    Raises:
        Exception: The exception is raised for any exceptions in the main query block.

    Returns:
        django.template.response.TemplateResponse: The Bounty details template response.

    """
    is_user_authenticated = request.user.is_authenticated
    if is_user_authenticated and hasattr(request.user, 'profile'):
        _access_token = request.user.profile.get_access_token()
    else:
        _access_token = request.session.get('access_token')
    issue_url = 'https://github.com/' + ghuser + '/' + ghrepo + '/issues/' + ghissue if ghissue else request.GET.get('url')

    # try the /pulls url if it doesnt exist in /issues
    try:
        assert Bounty.objects.current().filter(github_url=issue_url).exists()
    except Exception:
        issue_url = 'https://github.com/' + ghuser + '/' + ghrepo + '/pull/' + ghissue if ghissue else request.GET.get('url')
        print(issue_url)

    params = {
        'issueURL': issue_url,
        'title': _('Issue Details'),
        'card_title': _('Funded Issue Details | Gitcoin'),
        'avatar_url': static('v2/images/helmet.png'),
        'active': 'bounty_details',
        'is_github_token_valid': is_github_token_valid(_access_token),
        'github_auth_url': get_auth_url(request.path),
        "newsletter_headline": _("Be the first to know about new funded issues."),
    }

    if issue_url:
        try:
            bounties = Bounty.objects.current().filter(github_url=issue_url)
            if bounties:
                bounty = bounties.order_by('pk').first()
                # Currently its not finding anyting in the database
                if bounty.title and bounty.org_name:
                    params['card_title'] = f'{bounty.title} | {bounty.org_name} Funded Issue Detail | Gitcoin'
                    params['title'] = params['card_title']
                    params['card_desc'] = ellipses(bounty.issue_description_text, 255)

                params['bounty_pk'] = bounty.pk
                params['interested_profiles'] = bounty.interested.select_related('profile').all()
                params['avatar_url'] = bounty.local_avatar_url
        except Bounty.DoesNotExist:
            pass
        except Exception as e:
            print(e)
            logging.error(e)

    return TemplateResponse(request, 'bounty_details.html', params)


def profile_helper(handle):
    """Define the profile helper.

    Args:
        handle (str): The profile handle.

    Raises:
        DoesNotExist: The exception is raised if a Profile isn't found matching the handle.
            Remediation is attempted by syncing the profile data.
        MultipleObjectsReturned: The exception is raised if multiple Profiles are found.
            The latest Profile will be returned.

    Returns:
        dashboard.models.Profile: The Profile associated with the provided handle.

    """
    try:
        profile = Profile.objects.get(handle__iexact=handle)
    except Profile.DoesNotExist:
        profile = sync_profile(handle)
        if not profile:
            raise Http404
    except Profile.MultipleObjectsReturned as e:
        # Handle edge case where multiple Profile objects exist for the same handle.
        # We should consider setting Profile.handle to unique.
        # TODO: Should we handle merging or removing duplicate profiles?
        profile = Profile.objects.filter(handle__iexact=handle).latest('id')
        logging.error(e)
    return profile


def profile_keywords_helper(handle):
    """Define the profile keywords helper.

    Args:
        handle (str): The profile handle.

    """
    profile = profile_helper(handle)

    keywords = []
    for repo in profile.repos_data:
        language = repo.get('language') if repo.get('language') else ''
        _keywords = language.split(',')
        for key in _keywords:
            if key != '' and key not in keywords:
                keywords.append(key)
    return keywords


def profile_keywords(request, handle):
    """Display profile keywords.

    Args:
        handle (str): The profile handle.

    """
    keywords = profile_keywords_helper(handle)

    response = {
        'status': 200,
        'keywords': keywords,
    }
    return JsonResponse(response)


def profile(request, handle):
    """Display profile details.

    Args:
        handle (str): The profile handle.

    """
    if not handle and request.user and request.user.is_authenticated:
        handle = request.user.username
    elif not handle:
        handle = request.session.get('handle')

    if not handle:
        print('IN THE NOT HANDLE')
        raise Http404

    params = {
        'title': _('Profile'),
        'active': 'profile_details',
        'newsletter_headline': _('Be the first to know about new funded issues.'),
    }

    profile = profile_helper(handle)
    params['card_title'] = f"@{handle} | Gitcoin"
    params['card_desc'] = profile.desc
    params['title'] = f"@{handle}"
    params['avatar_url'] = profile.local_avatar_url
    params['profile'] = profile
    params['stats'] = profile.stats
    params['bounties'] = profile.bounties
    params['tips'] = Tip.objects.filter(username=handle, network='mainnet')

    return TemplateResponse(request, 'profile_details.html', params)


@csrf_exempt
@ratelimit(key='ip', rate='5/m', method=ratelimit.UNSAFE, block=True)
def save_search(request):
    """Save the search."""
    email = request.POST.get('email')
    if email:
        raw_data = request.POST.get('raw_data')
        Subscription.objects.create(
            email=email,
            raw_data=raw_data,
            ip=get_ip(request),
        )
        response = {
            'status': 200,
            'msg': 'Success!',
        }
        return JsonResponse(response)

    context = {
        'active': 'save',
        'title': 'Save Search',
    }
    return TemplateResponse(request, 'save_search.html', context)


@require_POST
@csrf_exempt
@ratelimit(key='ip', rate='5/s', method=ratelimit.UNSAFE, block=True)
def sync_web3(request):
    """ Sync up web3 with the database.  This function has a few different uses.  It is typically
        called from the front end using the javascript `sync_web3` function.  The `issueURL` is
        passed in first, followed optionally by a `bountydetails` argument.
    """
    # setup
    result = {
        'status': '400',
        'msg': "bad request"
    }

    issue_url = request.POST.get('url')
    txid = request.POST.get('txid')
    network = request.POST.get('network')

    if issue_url and txid and network:
        # confirm txid has mined
        print('* confirming tx has mined')
        if not has_tx_mined(txid, network):
            result = {
                'status': '400',
                'msg': 'tx has not mined yet'
            }
        else:

            # get bounty id
            print('* getting bounty id')
            bounty_id = get_bounty_id(issue_url, network)
            if not bounty_id:
                result = {
                    'status': '400',
                    'msg': 'could not find bounty id'
                }
            else:
                # get/process bounty
                print('* getting bounty')
                bounty = get_bounty(bounty_id, network)
                print('* processing bounty')
                did_change = False
                max_tries_attempted = False
                counter = 0
                while not did_change and not max_tries_attempted:
                    did_change, _, _ = web3_process_bounty(bounty)
                    if not did_change:
                        print("RETRYING")
                        time.sleep(3)
                        counter += 1
                        max_tries_attempted = counter > 3
                result = {
                    'status': '200',
                    'msg': "success",
                    'did_change': did_change
                }

    return JsonResponse(result, status=result['status'])


# LEGAL

def terms(request):
    return TemplateResponse(request, 'legal/terms.txt', {})


def privacy(request):
    return redirect('https://gitcoin.co/terms#privacy')


def cookie(request):
    return redirect('https://gitcoin.co/terms#privacy')


def prirp(request):
    return redirect('https://gitcoin.co/terms#privacy')


def apitos(request):
    return redirect('https://gitcoin.co/terms#privacy')


def toolbox(request):
    actors = [{
        "title": "Basics",
        "description": _("Accelerate your dev workflow with Gitcoin\'s incentivization tools."),
        "tools": [{
            "name": _("Issue Explorer"),
            "img": static("v2/images/why-different/code_great.png"),
            "description": _('''A searchable index of all of the funded work available in
                            the system.'''),
            "link": reverse("explorer"),
             'link_copy': _('Try It'),
            "active": "true",
            'stat_graph': 'bounties_fulfilled',
        }, {
             "name": _("Fund Work"),
             "img": static("v2/images/tldr/bounties.jpg"),
             "description": _('''Got work that needs doing?  Create an issue and offer a bounty to get folks
                            working on it.'''),
             "link": reverse("new_funding"),
             'link_copy': _('Try It'),
             "active": "false",
             'stat_graph': 'bounties_fulfilled',
        }, {
             "name": _("Tips"),
             "img": static("v2/images/tldr/tips.jpg"),
             "description": _('''Leave a tip to thank someone for
                        helping out.'''),
             "link": reverse("tip"),
             'link_copy': _('Try It'),
             "active": "false",
             'stat_graph': 'tips',
        }
        ]
      }, {
          "title": _("Advanced"),
          "description": _("Take your OSS game to the next level!"),
          "tools": [{
              "name": _("Chrome Browser Extension"),
              "img": static("v2/images/tools/browser_extension.png"),
              "description": _('''Browse Gitcoin where you already work.
                    On Github'''),
              "link": reverse("browser_extension"),
              'link_copy': _('Try It'),
              "active": "false",
              'stat_graph': 'browser_ext_chrome',
          }, {
              "name": "gitcoinbot",
              "img": static("v2/images/helmet.png"),
              "description": _('''Chat Interface available on Github'''),
              "link": 'https://github.com/gitcoinco/web/tree/master/app/gitcoinbot',
              'link_copy': _('Try It'),
              "active": "false",
              'stat_graph': 'bot',
          },
          ]
      }, {
          "title": _("Community"),
          "description": _("Friendship, mentorship, and community are all part of the process."),
          "tools": [
          {
              "name": _("Slack Community"),
              "img": static("v2/images/social/slack2.png"),
              "description": _('''Questions / Discussion / Just say hi ? Swing by
                                our slack channel.'''),
              "link": reverse("slack"),
              'link_copy': _('Try It'),
              "active": "false",
              'stat_graph': 'slack_users',
         },
          {
              "name": _("Gitter Community"),
              "img": static("v2/images/social/gitter.png"),
              "description": _('''The gitter channel is less active than slack, but
                is still a good place to ask questions.'''),
              "link": reverse("gitter"),
              'link_copy': _('Try It'),
              "active": "false",
              'stat_graph': 'gitter_users',
        },
          ]
       }, {
          "title": _("Tools to BUIDL Gitcoin"),
          "description": _("Gitcoin is built using Gitcoin.  Purdy cool, huh? "),
          "tools": [{
              "name": _("Github Repos"),
              "img": static("v2/images/social/github.png"),
              "description": _('''All of our development is open source, and managed
              via Github.'''),
              "link": reverse("github"),
             'link_copy': _('Try It'),
              "active": "false",
              'stat_graph': 'github_stargazers_count',
          },
           {
            "name": _("API"),
            "img": static("v2/images/tools/api.jpg"),
            "description": _('''Gitcoin provides a simple HTTPS API to access data
                            without having to run your own Ethereum node.'''),
            "link": "https://github.com/gitcoinco/web/blob/master/docs/API.md",
           'link_copy': _('Try It'),
            "active": "true",
            'stat_graph': 'github_forks_count',
            },
          {
              "class": 'new',
              "name": _("BUIDL your own"),
              "img": static("v2/images/dogfood.jpg"),
              "description": _('''Dogfood.. Yum! Gitcoin is built using Gitcoin.
                Got something you want to see in the world? Let the community know
                <a href="/slack">on slack</a>
                or <a href="https://github.com/gitcoinco/gitcoinco/issues/new">our github repos</a>
                .'''),
              "link": "",
              "active": "false",
          }
          ]
       }, {
          "title": _("Tools in Alpha"),
          "description": _("These fresh new tools are looking for someone to test ride them!"),
          "tools": [{
              "name": _("Leaderboard"),
              "img": static("v2/images/tools/leaderboard.png"),
              "description": _('''Check out who is topping the charts in
                the Gitcoin community this month.'''),
              "link": reverse("_leaderboard"),
              'link_copy': _('Try It'),
              "active": "false",
              'stat_graph': 'bounties_fulfilled',
          },
           {
            "name": _("Profiles"),
            "img": static("v2/images/tools/profiles.png"),
            "description": _('''Browse the work that you\'ve done, and how your OSS repuation is growing. '''),
            "link": reverse("profile"),
            'link_copy': _('Try It'),
            "active": "true",
            'stat_graph': 'profiles_ingested',
            },
           {
            "name": _("ETH Tx Time Predictor"),
            "img": static("v2/images/tradeoffs.png"),
            "description": _('''Estimate Tradeoffs between Ethereum Network Tx Fees and Confirmation Times '''),
            "link": reverse("gas"),
            'link_copy': _('Try It'),
            "active": "true",
            'stat_graph': 'gas_page',
            },
<<<<<<< HEAD
            {
            "name": "ENS Subdomain Registrar",
            "img": "/static/v2/images/ens.png",
            "description": '''Register ENS Subdomain''',
            "link": "ens/register",
            "active": "true",
            'stat_graph': 'ens_subdomain_count',
            },
          ]
       }, {
          "title": "Tools for Building Gitcoin",
          "description": "Gitcoin is built using Gitcoin.  Purdy cool, huh? ",
          "tools": [{
              "name": "Github Repos",
              "img": static("v2/images/tools/science.png"),
              "description": '''All of our development is open source, and managed
              via Github.''',
              "link": reverse("github"),
              "active": "false",
              'stat_graph': 'github_stargazers_count',
          },
=======
>>>>>>> afd1530f
           {
            "name": _("Faucet"),
            "img": static("v2/images/gas.svg"),
            "description": _('''Get Mainnet ETH which can be used in Gitcoin or other dapps.'''),
            "link": reverse("faucet"),
            'link_copy': _('Try It'),
            "active": "true",
            'stat_graph': 'faucet_page',
            }, {
             "name": _("Code Sponsor"),
             "img": static("v2/images/codesponsor.jpg"),
             "description": _('''CodeSponsor sustains open source
                        by connecting sponsors with open source projects.'''),
             "link": "https://codesponsor.io",
             'link_copy': _('Try It'),
             "active": "false",
             'stat_graph': 'codesponsor',
            },
            {
              "name": _("Bounties Universe"),
              "img": static("v2/images/why-different/projects.jpg"),
              "description": _('''Bounties from around the internet'''),
              "link": reverse("universe_index"),
              'link_copy': _('Details'),
              "active": "false",
              'stat_graph': 'na',  # TODO
            },
          ]
       }, {
           "title": _("Tools Coming Soon"),
           "description": _("These tools will be ready soon.  They'll get here sooner if you help BUIDL them :)"),
           "tools": [
              {
                  "name": _("iOS app"),
                  "img": static("v2/images/tools/iOS.png"),
                  "description": _('''Gitcoin has an iOS app in alpha. Install it to
                    browse funded work on-the-go.'''),
                  "link": reverse("ios"),
                  'link_copy': _('Details'),
                  "active": "false",
                  'stat_graph': 'ios_app_users',  # TODO
            },
            {
                  "name": _("Firefox Browser Extension"),
                  "img": static("v2/images/tools/comingsoon.png"),
                  "description": _('''Firefox version of our browser extension'''),
                  "link": 'https://github.com/gitcoinco/browser-extension/issues/1',
                  'link_copy': 'Details',
                  "active": "false",
                  'stat_graph': 'na',  # TODO
            },
              {
                  "name": _("Cold Outreach Email Generator"),
                  "img": static("v2/images/tools/comingsoon.png"),
                  "description": _('''Disrupt recruiters with this recruitment tool'''),
                  "link": 'https://github.com/gitcoinco/skunkworks/issues/20',
                  'link_copy': _('Details'),
                  "active": "false",
                  'stat_graph': 'na',  # TODO
            },
              {
                  "name": _("Mentorship Matcher"),
                  "img": static("v2/images/tools/comingsoon.png"),
                  "description": _('''Matches Devs with Coaches'''),
                  "link": 'https://github.com/gitcoinco/web/issues/565',
                  'link_copy': _('Details'),
                  "active": "false",
                  'stat_graph': 'na',  # TODO
            },
              {
                  "name": _("ETHAvatar"),
                  "img": static("v2/images/tools/comingsoon.png"),
                  "description": _('''gravatar but for Ethereum addresses'''),
                  "link": 'https://github.com/gitcoinco/skunkworks/issues/63',
                  'link_copy': _('Details'),
                  "active": "false",
                  'stat_graph': 'na',  # TODO
            },
              {
                  "name": _("Pitch Page"),
                  "img": static("v2/images/tools/comingsoon.png"),
                  "description": _('''Matches Entrepeneurs to Coding Tasks'''),
                  "link": 'https://github.com/gitcoinco/web/issues/506',
                  'link_copy': _('Details'),
                  "active": "false",
                  'stat_graph': 'na',  # TODO
            },
              {
                  "name": _("Job Board"),
                  "img": static("v2/images/tools/comingsoon.png"),
                  "description": _('''What it sounds like!'''),
                  "link": 'https://github.com/gitcoinco/web/issues/540',
                  'link_copy': _('Details'),
                  "active": "false",
                  'stat_graph': 'na',  # TODO
            },
              {
                  "name": "<handle>.gitcoin.eth subdomains",
                  "img": static("v2/images/tools/comingsoon.png"),
                  "description": _('''Make it easy for friends to find you on ENS'''),
                  "link": 'https://github.com/gitcoinco/web/issues/450',
                  'link_copy': _('Details'),
                  "active": "false",
                  'stat_graph': 'na',  # TODO
            },
              {
                  "name": _("Top Secret Project 001"),
                  "img": static("v2/images/tools/comingsoon.png"),
                  "description": _('''We can\'t talk about what it is yet :) '''),
                  "active": "false",
                  'stat_graph': 'na',  # TODO
            },
              {
                  "name": _("Web3 Coding School"),
                  "img": static("v2/images/tools/comingsoon.png"),
                  "description": _('''Onboard developers from web2 to web3 with these coding challenges '''),
                  "link": 'https://github.com/gitcoinco/web/issues/631',
                  'link_copy': _('Details'),
                  "active": "false",
                  'stat_graph': 'na',  # TODO
            },
              {
                  "name": _("Cold Outreach"),
                  "img": static("v2/images/tools/comingsoon.png"),
                  "description": _('''Cold Outreach emails that don't stink '''),
                  "link": 'https://github.com/gitcoinco/coldoutreach',
                  'link_copy': _('Details'),
                  "active": "false",
                  'stat_graph': 'na',  # TODO
            },
           ],
       }, {
           "title": _("Just for Fun"),
           "description": _("Some tools that the community built *just because* they should exist."),
           "tools": [{
               "name": _("Ethwallpaper"),
               "img": static("v2/images/tools/ethwallpaper.png"),
               "description": _('''Repository of
                        Ethereum wallpapers.'''),
               "link": "https://ethwallpaper.co",
               'link_copy': _('Try It'),
               "active": "false",
               'stat_graph': 'google_analytics_sessions_ethwallpaper',
           }],
        }
        ]

    # setup slug
    for key in range(0, len(actors)):
        actors[key]['slug'] = slugify(actors[key]['title'])

    context = {
        "active": "tools",
        'title': _("Toolbox"),
        'card_title': _("Gitcoin Toolbox"),
        'avatar_url': static('v2/images/tools/api.jpg'),
        "card_desc": _("Accelerate your dev workflow with Gitcoin\'s incentivization tools."),
        'actors': actors,
        'newsletter_headline': _("Don't Miss New Tools!")
    }
    return TemplateResponse(request, 'toolbox.html', context)


@csrf_exempt
@ratelimit(key='ip', rate='5/m', method=ratelimit.UNSAFE, block=True)
def redeem_coin(request, shortcode):
    if request.body:
        status = 'OK'

        body_unicode = request.body.decode('utf-8')
        body = json.loads(body_unicode)
        address = body['address']

        try:
            coin = CoinRedemption.objects.get(shortcode=shortcode)
            address = Web3.toChecksumAddress(address)

            if hasattr(coin, 'coinredemptionrequest'):
                status = 'error'
                message = 'Bad request'
            else:
                abi = json.loads('[{"constant":true,"inputs":[],"name":"mintingFinished","outputs":[{"name":"","type":"bool"}],"payable":false,"stateMutability":"view","type":"function"},{"constant":true,"inputs":[],"name":"name","outputs":[{"name":"","type":"string"}],"payable":false,"stateMutability":"view","type":"function"},{"constant":false,"inputs":[{"name":"_spender","type":"address"},{"name":"_value","type":"uint256"}],"name":"approve","outputs":[{"name":"","type":"bool"}],"payable":false,"stateMutability":"nonpayable","type":"function"},{"constant":true,"inputs":[],"name":"totalSupply","outputs":[{"name":"","type":"uint256"}],"payable":false,"stateMutability":"view","type":"function"},{"constant":false,"inputs":[{"name":"_from","type":"address"},{"name":"_to","type":"address"},{"name":"_value","type":"uint256"}],"name":"transferFrom","outputs":[{"name":"","type":"bool"}],"payable":false,"stateMutability":"nonpayable","type":"function"},{"constant":true,"inputs":[],"name":"decimals","outputs":[{"name":"","type":"uint8"}],"payable":false,"stateMutability":"view","type":"function"},{"constant":false,"inputs":[{"name":"_to","type":"address"},{"name":"_amount","type":"uint256"}],"name":"mint","outputs":[{"name":"","type":"bool"}],"payable":false,"stateMutability":"nonpayable","type":"function"},{"constant":true,"inputs":[],"name":"version","outputs":[{"name":"","type":"string"}],"payable":false,"stateMutability":"view","type":"function"},{"constant":false,"inputs":[{"name":"_spender","type":"address"},{"name":"_subtractedValue","type":"uint256"}],"name":"decreaseApproval","outputs":[{"name":"","type":"bool"}],"payable":false,"stateMutability":"nonpayable","type":"function"},{"constant":true,"inputs":[{"name":"_owner","type":"address"}],"name":"balanceOf","outputs":[{"name":"balance","type":"uint256"}],"payable":false,"stateMutability":"view","type":"function"},{"constant":false,"inputs":[],"name":"finishMinting","outputs":[{"name":"","type":"bool"}],"payable":false,"stateMutability":"nonpayable","type":"function"},{"constant":true,"inputs":[],"name":"owner","outputs":[{"name":"","type":"address"}],"payable":false,"stateMutability":"view","type":"function"},{"constant":true,"inputs":[],"name":"symbol","outputs":[{"name":"","type":"string"}],"payable":false,"stateMutability":"view","type":"function"},{"constant":false,"inputs":[{"name":"_to","type":"address"},{"name":"_value","type":"uint256"}],"name":"transfer","outputs":[{"name":"","type":"bool"}],"payable":false,"stateMutability":"nonpayable","type":"function"},{"constant":false,"inputs":[{"name":"_spender","type":"address"},{"name":"_addedValue","type":"uint256"}],"name":"increaseApproval","outputs":[{"name":"","type":"bool"}],"payable":false,"stateMutability":"nonpayable","type":"function"},{"constant":true,"inputs":[{"name":"_owner","type":"address"},{"name":"_spender","type":"address"}],"name":"allowance","outputs":[{"name":"","type":"uint256"}],"payable":false,"stateMutability":"view","type":"function"},{"constant":false,"inputs":[{"name":"newOwner","type":"address"}],"name":"transferOwnership","outputs":[],"payable":false,"stateMutability":"nonpayable","type":"function"},{"payable":false,"stateMutability":"nonpayable","type":"fallback"},{"anonymous":false,"inputs":[{"indexed":true,"name":"to","type":"address"},{"indexed":false,"name":"amount","type":"uint256"}],"name":"Mint","type":"event"},{"anonymous":false,"inputs":[],"name":"MintFinished","type":"event"},{"anonymous":false,"inputs":[{"indexed":true,"name":"previousOwner","type":"address"},{"indexed":true,"name":"newOwner","type":"address"}],"name":"OwnershipTransferred","type":"event"},{"anonymous":false,"inputs":[{"indexed":true,"name":"owner","type":"address"},{"indexed":true,"name":"spender","type":"address"},{"indexed":false,"name":"value","type":"uint256"}],"name":"Approval","type":"event"},{"anonymous":false,"inputs":[{"indexed":true,"name":"from","type":"address"},{"indexed":true,"name":"to","type":"address"},{"indexed":false,"name":"value","type":"uint256"}],"name":"Transfer","type":"event"}]')

                # Instantiate Colorado Coin contract
                contract = w3.eth.contract(coin.contract_address, abi=abi)

                tx = contract.functions.transfer(address, coin.amount * 10**18).buildTransaction({
                    'nonce': w3.eth.getTransactionCount(settings.COLO_ACCOUNT_ADDRESS),
                    'gas': 100000,
                    'gasPrice': recommend_min_gas_price_to_confirm_in_time(5) * 10**9
                })

                signed = w3.eth.account.signTransaction(tx, settings.COLO_ACCOUNT_PRIVATE_KEY)
                transaction_id = w3.eth.sendRawTransaction(signed.rawTransaction).hex()

                CoinRedemptionRequest.objects.create(
                    coin_redemption=coin,
                    ip=get_ip(request),
                    sent_on=timezone.now(),
                    txid=transaction_id,
                    txaddress=address
                )

                message = transaction_id
        except CoinRedemption.DoesNotExist:
            status = 'error'
            message = _('Bad request')
        except Exception as e:
            status = 'error'
            message = str(e)

        # http response
        response = {
            'status': status,
            'message': message,
        }

        return JsonResponse(response)

    try:
        coin = CoinRedemption.objects.get(shortcode=shortcode)

        params = {
            'class': 'redeem',
            'title': _('Coin Redemption'),
            'coin_status': _('PENDING')
        }

        try:
            coin_redeem_request = CoinRedemptionRequest.objects.get(coin_redemption=coin)
            params['colo_txid'] = coin_redeem_request.txid
        except CoinRedemptionRequest.DoesNotExist:
            params['coin_status'] = _('INITIAL')

        return TemplateResponse(request, 'yge/redeem_coin.html', params)
    except CoinRedemption.DoesNotExist:
        raise Http404<|MERGE_RESOLUTION|>--- conflicted
+++ resolved
@@ -966,32 +966,14 @@
             'link_copy': _('Try It'),
             "active": "true",
             'stat_graph': 'gas_page',
-            },
-<<<<<<< HEAD
-            {
+            }, {
             "name": "ENS Subdomain Registrar",
             "img": "/static/v2/images/ens.png",
             "description": '''Register ENS Subdomain''',
             "link": "ens/register",
             "active": "true",
             'stat_graph': 'ens_subdomain_count',
-            },
-          ]
-       }, {
-          "title": "Tools for Building Gitcoin",
-          "description": "Gitcoin is built using Gitcoin.  Purdy cool, huh? ",
-          "tools": [{
-              "name": "Github Repos",
-              "img": static("v2/images/tools/science.png"),
-              "description": '''All of our development is open source, and managed
-              via Github.''',
-              "link": reverse("github"),
-              "active": "false",
-              'stat_graph': 'github_stargazers_count',
-          },
-=======
->>>>>>> afd1530f
-           {
+            }, {
             "name": _("Faucet"),
             "img": static("v2/images/gas.svg"),
             "description": _('''Get Mainnet ETH which can be used in Gitcoin or other dapps.'''),
