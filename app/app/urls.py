--- conflicted
+++ resolved
@@ -15,12 +15,8 @@
     along with this program. If not, see <http://www.gnu.org/licenses/>.
 
 '''
-<<<<<<< HEAD
+from django.conf import settings
 from django.conf.urls import include, url
-=======
-from django.conf import settings
-from django.conf.urls import handler400, handler403, handler404, handler500, include, url
->>>>>>> e141dea1
 from django.contrib import admin
 from django.contrib.sitemaps.views import sitemap
 from django.urls import path, re_path
