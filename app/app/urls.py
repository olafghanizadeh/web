'''
    Copyright (C) 2017 Gitcoin Core

    This program is free software: you can redistribute it and/or modify
    it under the terms of the GNU Affero General Public License as published
    by the Free Software Foundation, either version 3 of the License, or
    (at your option) any later version.

    This program is distributed in the hope that it will be useful,
    but WITHOUT ANY WARRANTY; without even the implied warranty of
    MERCHANTABILITY or FITNESS FOR A PARTICULAR PURPOSE. See the
    GNU Affero General Public License for more details.

    You should have received a copy of the GNU Affero General Public License
    along with this program. If not, see <http://www.gnu.org/licenses/>.

'''
from django.conf import settings
from django.conf.urls import include, url
from django.contrib import admin
from django.contrib.auth import views as auth_views
from django.contrib.sitemaps.views import sitemap
from django.urls import path, re_path
from django.views.i18n import JavaScriptCatalog

import credits.views
import dashboard.embed
import dashboard.helpers
import dashboard.ios
import dashboard.views
import dataviz.d3_views
import dataviz.views
import enssubdomain.views
import ethos.views
import external_bounties.views
import faucet.views
import gitcoinbot.views
import jobs.views
import linkshortener.views
import marketing.views
import marketing.webhookviews
import retail.emails
import retail.views
import tdi.views
from dashboard.router import router as dbrouter
from external_bounties.router import router as ebrouter
from jobs.routers import router as job_router

from .sitemaps import sitemaps

urlpatterns = [
    path('jsi18n/', JavaScriptCatalog.as_view(), name='javascript-catalog'),

    # api views
    url(r'^api/v0.1/profile/(.*)?/keywords', dashboard.views.profile_keywords, name='profile_keywords'),
    url(r'^api/v0.1/funding/save/?', dashboard.ios.save, name='save'),
    url(r'^api/v0.1/faucet/save/?', faucet.views.save_faucet, name='save_faucet'),
    url(r'^api/v0.1/', include(dbrouter.urls)),
    url(r'^api/v0.1/', include(ebrouter.urls)),
    url(r'^api/v0.1/', include(job_router.urls)),
    url(r'^actions/api/v0.1/', include(dbrouter.urls)),  # same as active, but not cached in cluodfront

    # dashboard views

    # Dummy offchain index
    url(r'^offchain/new/?', external_bounties.views.external_bounties_new, name="offchain_new"),
    url(r'^offchain/(?P<issuenum>.*)/(?P<slug>.*)/?', external_bounties.views.external_bounties_show, name='offchain'),
    url(r'^offchain/?', external_bounties.views.external_bounties_index, name="offchain_index"),
    url(r'^universe/new/?', external_bounties.views.external_bounties_new, name="universe_new"),
    url(r'^universe/(?P<issuenum>.*)/(?P<slug>.*)/?', external_bounties.views.external_bounties_show, name='universe'),
    url(r'^universe/?', external_bounties.views.external_bounties_index, name="universe_index"),
    re_path(r'^onboard/contributor/?', dashboard.views.contributor_onboard, name='contributor_onboard'),
    url(r'^dashboard/?', dashboard.views.dashboard, name='dashboard'),
    url(r'^explorer/?', dashboard.views.dashboard, name='explorer'),

    # action URLs
    re_path(r'^bounty/quickstart/?', dashboard.views.quickstart, name='quickstart'),
    url(r'^bounty/new/?', dashboard.views.new_bounty, name='new_bounty'),
    url(r'^funding/new/?', dashboard.views.new_bounty, name='new_funding'),
    url(r'^new/?', dashboard.views.new_bounty, name='new_funding_short'),
    path('issue/fulfill', dashboard.views.fulfill_bounty, name='fulfill_bounty'),
    path('issue/accept', dashboard.views.accept_bounty, name='process_funding'),
    path('issue/increase', dashboard.views.increase_bounty, name='increase_bounty'),
    path('issue/cancel', dashboard.views.cancel_bounty, name='kill_bounty'),

    # Interests
    path('actions/bounty/<int:bounty_id>/interest/new/', dashboard.views.new_interest, name='express-interest'),
    path('actions/bounty/<int:bounty_id>/interest/remove/', dashboard.views.remove_interest, name='remove-interest'),
    path(
        'actions/bounty/<int:bounty_id>/interest/<int:profile_id>/uninterested/',
        dashboard.views.uninterested,
        name='uninterested'
    ),

    # View Bounty
    url(
        r'^bounty/details/(?P<ghuser>.*)/(?P<ghrepo>.*)/(?P<ghissue>.*)',
        dashboard.views.bounty_details,
        name='bounty_details_new'
    ),
    url(
        r'^funding/details/(?P<ghuser>.*)/(?P<ghrepo>.*)/(?P<ghissue>.*)',
        dashboard.views.bounty_details,
        name='funding_details_new'
    ),
    url(
        r'^issue/(?P<ghuser>.*)/(?P<ghrepo>.*)/(?P<ghissue>.*)/(?P<stdbounties_id>.*)',
        dashboard.views.bounty_details,
        name='issue_details_new3'
    ),
    url(
        r'^issue/(?P<ghuser>.*)/(?P<ghrepo>.*)/(?P<ghissue>.*)',
        dashboard.views.bounty_details,
        name='issue_details_new2'
    ),
    url(r'^bounty/details/?', dashboard.views.bounty_details, name='bounty_details'),
    url(r'^funding/details/?', dashboard.views.bounty_details, name='funding_details'),

    # Tips
    url(r'^tip/receive/?', dashboard.views.receive_tip, name='receive_tip'),
    url(r'^tip/send/2/?', dashboard.views.send_tip_2, name='send_tip_2'),
    url(r'^tip/send/?', dashboard.views.send_tip, name='send_tip'),
    url(r'^send/?', dashboard.views.send_tip, name='tip'),
    url(r'^tip/?', dashboard.views.send_tip, name='tip'),

    # Legal
    url(r'^terms/?', dashboard.views.terms, name='_terms'),
    url(r'^legal/terms/?', dashboard.views.terms, name='terms'),
    url(r'^legal/privacy/?', dashboard.views.privacy, name='privacy'),
    url(r'^legal/cookie/?', dashboard.views.cookie, name='cookie'),
    url(r'^legal/prirp/?', dashboard.views.prirp, name='prirp'),
    url(r'^legal/apitos/?', dashboard.views.apitos, name='apitos'),
    url(r'^legal/?', dashboard.views.terms, name='legal'),

    # Alpha functionality
    url(r'^profile/(.*)?', dashboard.views.profile, name='profile'),
    url(r'^toolbox/?', dashboard.views.toolbox, name='toolbox'),
    path('actions/tool/<int:tool_id>/voteUp', dashboard.views.vote_tool_up, name='vote_tool_up'),
    path('actions/tool/<int:tool_id>/voteDown', dashboard.views.vote_tool_down, name='vote_tool_down'),
    url(r'^tools/?', dashboard.views.toolbox, name='tools'),
    url(r'^gas/?', dashboard.views.gas, name='gas'),

    # redeem coin
    url(r'^coin/redeem/(.*)/?', dashboard.views.redeem_coin, name='redeem'),

    # EthOS
    path('ethos/', include('ethos.urls', namespace='ethos')),

    # images
    re_path(r'^funding/embed/?', dashboard.embed.embed, name='embed'),
    re_path(r'^funding/avatar/?', dashboard.embed.avatar, name='avatar'),
    re_path(r'^static/avatar/(.*)/(.*)?', dashboard.embed.avatar, name='org_avatar'),

    # sync methods
    url(r'^sync/web3', dashboard.views.sync_web3, name='sync_web3'),
    url(r'^sync/get_amount?', dashboard.helpers.amount, name='helpers_amount'),
    url(r'^sync/get_issue_details?', dashboard.helpers.issue_details, name='helpers_issue_details'),
    url(r'^sync/search_save?', dashboard.views.save_search, name='save_search'),

    # modals
    re_path(r'^modal/get_quickstart_video?', dashboard.views.get_quickstart_video, name='get_quickstart_video'),

    # brochureware views
    url(r'^about/?', retail.views.about, name='about'),
    url(r'^mission/?', retail.views.mission, name='mission'),
    re_path(r'^results/?', retail.views.results, name='results'),
    url(r'^get/?', retail.views.get_gitcoin, name='get_gitcoin'),
    url(r'^$', retail.views.index, name='index'),
    url(r'^help/dev/?', retail.views.help_dev, name='help_dev'),
    url(r'^help/repo/?', retail.views.help_repo, name='help_repo'),
    url(r'^help/faq?', retail.views.help_faq, name='help_faq'),
    url(r'^help/portal?', retail.views.portal, name='portal'),
    url(r'^help/pilot?', retail.views.help_pilot, name='help_pilot'),
    url(r'^help/?', retail.views.help, name='help'),
    url(r'^docs/onboard/?', retail.views.onboard, name='onboard_doc'),
    url(r'^extension/chrome?', retail.views.browser_extension_chrome, name='browser_extension_chrome'),
    url(r'^extension/firefox?', retail.views.browser_extension_firefox, name='browser_extension_firefox'),
    url(r'^extension/?', retail.views.browser_extension_chrome, name='browser_extension'),

    # basic redirect retail views
    url(r'^press/?', retail.views.presskit, name='press'),
    url(r'^presskit/?', retail.views.presskit, name='presskit'),
    url(r'^community/?', retail.views.community, name='community'),
    url(r'^slack/?', retail.views.slack, name='slack'),
    url(r'^iosfeedback/?', retail.views.iosfeedback, name='iosfeedback'),
    url(r'^ios/?', retail.views.ios, name='ios'),
    url(r'^itunes/?', retail.views.itunes, name='itunes'),
    url(r'^podcast/?', retail.views.podcast, name='podcast'),
    url(r'^casestudy/?', retail.views.casestudy, name='casestudy'),
    url(r'^casestudies/?', retail.views.casestudy, name='casestudies'),
    url(r'^schwag/?', retail.views.schwag, name='schwag'),
    url(r'^btctalk/?', retail.views.btctalk, name='btctalk'),
    url(r'^reddit/?', retail.views.reddit, name='reddit'),
    url(r'^livestream/?', retail.views.livestream, name='livestream'),
    url(r'^feedback/?', retail.views.feedback, name='feedback'),
    url(r'^twitter/?', retail.views.twitter, name='twitter'),
    url(r'^gitter/?', retail.views.gitter, name='gitter'),
    url(r'^refer/?', retail.views.refer, name='refer'),
    url(r'^fb/?', retail.views.fb, name='fb'),
    url(r'^medium/?', retail.views.medium, name='medium'),
    url(r'^github/?', retail.views.github, name='github'),
    url(r'^youtube/?', retail.views.youtube, name='youtube'),
    re_path(r'^web3/?', retail.views.web3, name='web3'),

    # link shortener
    url(r'^l/(.*)$/?', linkshortener.views.linkredirect, name='redirect'),
    url(r'^credit/(.*)$/?', credits.views.credits, name='credit'),

    # token distribution event
    url(r'^whitepaper/accesscode?', tdi.views.whitepaper_access, name='whitepaper_access'),
    url(r'^whitepaper/?', tdi.views.whitepaper_new, name='whitepaper'),

    # faucet views
    url(r'^faucet/?', faucet.views.faucet, name='faucet'),

    # admin views
    url(r'^_administration/?', admin.site.urls, name='admin'),
    url(r'^_administration/email/new_bounty$', retail.emails.new_bounty, name='admin_new_bounty'),
    url(r'^_administration/email/roundup$', retail.emails.roundup, name='roundup'),
    url(r'^_administration/email/faucet_rejected$', retail.emails.faucet_rejected, name='email_faucet_rejected'),
    url(r'^_administration/email/faucet$', retail.emails.faucet, name='email_faucet'),
    url(r'^_administration/email/new_tip$', retail.emails.new_tip, name='new_tip'),
    url(r'^_administration/email/new_match$', retail.emails.new_match, name='new_match'),
    url(r'^_administration/email/quarterly_roundup$', retail.emails.quarterly_roundup, name='quarterly_roundup'),
    url(r'^_administration/email/new_work_submission$', retail.emails.new_work_submission, name='new_work_submission'),
    url(
        r'^_administration/email/new_bounty_rejection$',
        retail.emails.new_bounty_rejection,
        name='new_bounty_rejection'
    ),
    url(
        r'^_administration/email/new_bounty_acceptance$',
        retail.emails.new_bounty_acceptance,
        name='new_bounty_acceptance'
    ),
    url(
        r'^_administration/email/bounty_expire_warning$',
        retail.emails.bounty_expire_warning,
        name='bounty_expire_warning'
    ),
    url(r'^_administration/email/bounty_feedback$', retail.emails.bounty_feedback, name='bounty_feedback'),
    url(
        r'^_administration/email/start_work_expire_warning$',
        retail.emails.start_work_expire_warning,
        name='start_work_expire_warning'
    ),
    url(r'^_administration/email/start_work_expired$', retail.emails.start_work_expired, name='start_work_expired'),
    re_path(r'^_administration/email/gdpr_reconsent$', retail.emails.gdpr_reconsent, name='gdpr_reconsent'),
    url(r'^_administration/email/new_tip/resend$', retail.emails.resend_new_tip, name='resend_new_tip'),
    url(
        r'^_administration/process_accesscode_request/(.*)$',
        tdi.views.process_accesscode_request,
        name='process_accesscode_request'
    ),
    re_path(
        r'^_administration/process_faucet_request/(.*)$',
        faucet.views.process_faucet_request,
        name='process_faucet_request'
    ),
    re_path(
        r'^_administration/email/start_work_approved$', retail.emails.start_work_approved, name='start_work_approved'
    ),
    re_path(
        r'^_administration/email/start_work_rejected$', retail.emails.start_work_rejected, name='start_work_rejected'
    ),
    re_path(
        r'^_administration/email/start_work_new_applicant$',
        retail.emails.start_work_new_applicant,
        name='start_work_new_applicant'
    ),
    re_path(
        r'^_administration/email/start_work_applicant_about_to_expire$',
        retail.emails.start_work_applicant_about_to_expire,
        name='start_work_applicant_about_to_expire'
    ),
    re_path(
        r'^_administration/email/start_work_applicant_expired$',
        retail.emails.start_work_applicant_expired,
        name='start_work_applicant_expired'
    ),
    re_path(
        r'^_administration/process_accesscode_request/(.*)$',
        tdi.views.process_accesscode_request,
        name='process_accesscode_request'
    ),
    re_path(
        r'^_administration/process_faucet_request/(.*)$',
        faucet.views.process_faucet_request,
        name='process_faucet_request'
    ),

    # settings
    re_path(r'^settings/email/(.*)', marketing.views.email_settings, name='email_settings'),
    re_path(r'^settings/privacy/?', marketing.views.privacy_settings, name='privacy_settings'),
    re_path(r'^settings/matching/?', marketing.views.matching_settings, name='matching_settings'),
    re_path(r'^settings/feedback/?', marketing.views.feedback_settings, name='feedback_settings'),
    re_path(r'^settings/slack/?', marketing.views.slack_settings, name='slack_settings'),
    re_path(r'^settings/ens/?', marketing.views.ens_settings, name='ens_settings'),
    re_path(r'^settings/account/?', marketing.views.account_settings, name='account_settings'),
    re_path(r'^settings/(.*)?', marketing.views.email_settings, name='settings'),

    # marketing views
    url(r'^leaderboard/(.*)', marketing.views.leaderboard, name='leaderboard'),
    url(r'^leaderboard', marketing.views._leaderboard, name='_leaderboard'),

    # dataviz views
    re_path(r'^_administration/stats/$', dataviz.views.stats, name='stats'),
    re_path(r'^_administration/cohort/$', dataviz.views.cohort, name='cohort'),
    re_path(r'^_administration/funnel/$', dataviz.views.funnel, name='funnel'),
    re_path(r'^_administration/viz/?$', dataviz.d3_views.viz_index, name='viz_index'),
    re_path(r'^_administration/viz/sunburst/(.*)?$', dataviz.d3_views.viz_sunburst, name='viz_sunburst'),
    re_path(r'^_administration/viz/chord/(.*)?$', dataviz.d3_views.viz_chord, name='viz_chord'),
    re_path(r'^_administration/viz/steamgraph/(.*)?$', dataviz.d3_views.viz_steamgraph, name='viz_steamgraph'),
    re_path(r'^_administration/viz/circles/(.*)?$', dataviz.d3_views.viz_circles, name='viz_circles'),
    re_path(r'^_administration/viz/graph/(.*)?$', dataviz.d3_views.viz_graph, name='viz_graph'),
    re_path(r'^_administration/viz/sankey/(.*)?$', dataviz.d3_views.viz_sankey, name='viz_sankey'),
    re_path(r'^_administration/viz/spiral/(.*)?$', dataviz.d3_views.viz_spiral, name='viz_spiral'),
    re_path(r'^_administration/viz/heatmap/(.*)?$', dataviz.d3_views.viz_heatmap, name='viz_heatmap'),
    re_path(r'^_administration/viz/calendar/(.*)?$', dataviz.d3_views.viz_calendar, name='viz_calendar'),
    re_path(r'^_administration/viz/draggable/(.*)?$', dataviz.d3_views.viz_draggable, name='viz_draggable'),
    re_path(r'^_administration/viz/scatterplot/(.*)?$', dataviz.d3_views.viz_scatterplot, name='viz_scatterplot'),

    # for robots
    url(r'^robots.txt/?', retail.views.robotstxt, name='robotstxt'),
    url(r'^sitemap\.xml$', sitemap, {'sitemaps': sitemaps}, name='django.contrib.sitemaps.views.sitemap'),
    # Interests
    path('interest/modal', dashboard.views.get_interest_modal, name='get_interest_modal'),
    path('actions/bounty/<int:bounty_id>/interest/new/', dashboard.views.new_interest, name='express-interest'),
    path('actions/bounty/<int:bounty_id>/interest/remove/', dashboard.views.remove_interest, name='remove-interest'),
    path(
        'actions/bounty/<int:bounty_id>/interest/<int:profile_id>/uninterested/',
        dashboard.views.uninterested,
        name='uninterested'
    ),

    # Legacy Support
    path('legacy/', include('legacy.urls', namespace='legacy')),
    re_path(r'^logout/$', auth_views.logout, name='logout'),
    re_path(r'^gh-login/$', dashboard.views.gh_login, name='gh_login'),
    path('', include('social_django.urls', namespace='social')),
    # webhook routes
    # sendgrid webhook processing
    path(settings.SENDGRID_EVENT_HOOK_URL, marketing.webhookviews.process, name='sendgrid_event_process'),

    # ENS urls
    re_path(r'^ens/', enssubdomain.views.ens_subdomain, name='ens'),

    # gitcoinbot
    url(settings.GITHUB_EVENT_HOOK_URL, gitcoinbot.views.payload, name='payload'),
<<<<<<< HEAD


    # Job urls goes below
    path('jobs', jobs.views.list_jobs, name='job-list-template'),
    path('jobs/<int:pk>/', jobs.views.job_detail, name='job-detail-template'),
    path('jobs/new/', jobs.views.create_job, name='job-create-template'),
=======
    url(r'^impersonate/', include('impersonate.urls')),
>>>>>>> 0eda2f5d
]

if settings.ENABLE_SILK:
    urlpatterns += [url(r'^silk/', include('silk.urls', namespace='silk'))]

handler403 = 'retail.views.handler403'
handler404 = 'retail.views.handler404'
handler500 = 'retail.views.handler500'
handler400 = 'retail.views.handler400'<|MERGE_RESOLUTION|>--- conflicted
+++ resolved
@@ -347,16 +347,13 @@
 
     # gitcoinbot
     url(settings.GITHUB_EVENT_HOOK_URL, gitcoinbot.views.payload, name='payload'),
-<<<<<<< HEAD
-
 
     # Job urls goes below
     path('jobs', jobs.views.list_jobs, name='job-list-template'),
     path('jobs/<int:pk>/', jobs.views.job_detail, name='job-detail-template'),
     path('jobs/new/', jobs.views.create_job, name='job-create-template'),
-=======
+
     url(r'^impersonate/', include('impersonate.urls')),
->>>>>>> 0eda2f5d
 ]
 
 if settings.ENABLE_SILK:
