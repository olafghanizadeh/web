# -*- coding: utf-8 -*-
"""Define the Gitcoin project settings.

Copyright (C) 2018 Gitcoin Core

This program is free software: you can redistribute it and/or modify
it under the terms of the GNU Affero General Public License as published
by the Free Software Foundation, either version 3 of the License, or
(at your option) any later version.

This program is distributed in the hope that it will be useful,
but WITHOUT ANY WARRANTY; without even the implied warranty of
MERCHANTABILITY or FITNESS FOR A PARTICULAR PURPOSE. See the
GNU Affero General Public License for more details.

You should have received a copy of the GNU Affero General Public License
along with this program. If not, see <http://www.gnu.org/licenses/>.

"""
import socket

from django.http import Http404
from django.utils.translation import gettext_lazy as _

import environ
import rollbar
from easy_thumbnails.conf import Settings as easy_thumbnails_defaults

root = environ.Path(__file__) - 2  # Set the base directory to two levels.
env = environ.Env(DEBUG=(bool, False), )  # set default values and casting
env.read_env(str(root.path('app/.env')))  # reading .env file

DEBUG = env.bool('DEBUG', default=True)
ENV = env('ENV', default='local')
DEBUG_ENVS = env.list('DEBUG_ENVS', default=['local', 'stage', 'test'])
IS_DEBUG_ENV = ENV in DEBUG_ENVS
HOSTNAME = env('HOSTNAME', default=socket.gethostname())
BASE_URL = env('BASE_URL', default='http://localhost:8000/')
SECRET_KEY = env('SECRET_KEY', default='YOUR-SupEr-SecRet-KeY')
ADMINS = (env.tuple('ADMINS', default=('TODO', 'todo@todo.net')))
BASE_DIR = root()

# Ratelimit
RATELIMIT_ENABLE = env.bool('RATELIMIT_ENABLE', default=True)
RATELIMIT_USE_CACHE = env('RATELIMIT_USE_CACHE', default='default')
RATELIMIT_VIEW = env('RATELIMIT_VIEW', default='tdi.views.ratelimited')

ALLOWED_HOSTS = env.list('ALLOWED_HOSTS', default=['*'])
CSRF_TRUSTED_ORIGINS = env.list('CSRF_TRUSTED_ORIGINS', default=['localhost'])

# Notifications - Global on / off switch
ENABLE_NOTIFICATIONS_ON_NETWORK = env(
    'ENABLE_NOTIFICATIONS_ON_NETWORK', default='mainnet')


# Application definition
INSTALLED_APPS = [
    'django.contrib.admin',
    'django.contrib.auth',
    'django.contrib.contenttypes',
    'django.contrib.sessions',
    'django.contrib.messages',
    'whitenoise.runserver_nostatic',
    'django.contrib.staticfiles',
    'storages',
    'social_django',
    'django.contrib.humanize',
    'django.contrib.sitemaps',
    'django.contrib.sites',
<<<<<<< HEAD
    'autotranslate',
=======
    'django_extensions',
    'easy_thumbnails',
>>>>>>> 7acc3ea3
    'app',
    'retail',
    'rest_framework',
    'bootstrap3',
    'marketing',
    'economy',
    'dashboard',
    'faucet',
    'tdi',
    'gas',
    'github',
    'legacy',
    'chartit',
    'email_obfuscator',
    'linkshortener',
    'credits',
    'gitcoinbot',
    'external_bounties',
    'dataviz',
    'ethos',
]

MIDDLEWARE = [
    'django.middleware.security.SecurityMiddleware',
    'whitenoise.middleware.WhiteNoiseMiddleware',
    'django.contrib.sessions.middleware.SessionMiddleware',
    'django.middleware.locale.LocaleMiddleware',
    'django.middleware.common.CommonMiddleware',
    'django.middleware.csrf.CsrfViewMiddleware',
    'django.contrib.auth.middleware.AuthenticationMiddleware',
    'django.contrib.messages.middleware.MessageMiddleware',
    'django.middleware.clickjacking.XFrameOptionsMiddleware',
    'ratelimit.middleware.RatelimitMiddleware',
    'social_django.middleware.SocialAuthExceptionMiddleware',
]

ROOT_URLCONF = env('ROOT_URLCONF', default='app.urls')

AUTHENTICATION_BACKENDS = (
    'social_core.backends.github.GithubOAuth2',  # for Github authentication
    'django.contrib.auth.backends.ModelBackend',
)

TEMPLATES = [
    {
        'BACKEND': 'django.template.backends.django.DjangoTemplates',
        'DIRS': [
            'retail/templates/',
            'external_bounties/templates/',
            'dataviz/templates',
        ],
        'APP_DIRS': True,
        'OPTIONS': {
            'context_processors': [
                'django.template.context_processors.debug',
                'django.template.context_processors.request',
                'django.contrib.auth.context_processors.auth',
                'django.contrib.messages.context_processors.messages',
                'app.context.insert_settings',
                'social_django.context_processors.backends',
                'social_django.context_processors.login_redirect',
            ],
        },
    },
]

SITE_ID = env.int('SITE_ID', default=1)
WSGI_APPLICATION = env('WSGI_APPLICATION', default='app.wsgi.application')

# Database
# https://docs.djangoproject.com/en/1.11/ref/settings/#databases
DATABASES = {'default': env.db()}

# Password validation
# https://docs.djangoproject.com/en/1.11/ref/settings/#auth-password-validators
AUTH_PASSWORD_VALIDATORS = [
    {
        'NAME': 'django.contrib.auth.password_validation.UserAttributeSimilarityValidator',
    },
    {
        'NAME': 'django.contrib.auth.password_validation.MinimumLengthValidator',
    },
    {
        'NAME': 'django.contrib.auth.password_validation.CommonPasswordValidator',
    },
    {
        'NAME': 'django.contrib.auth.password_validation.NumericPasswordValidator',
    },
]

REST_FRAMEWORK = {
    # Use Django's standard `django.contrib.auth` permissions,
    # or allow read-only access for unauthenticated users.
    'DEFAULT_FILTER_BACKENDS': ('django_filters.rest_framework.DjangoFilterBackend', ),
    'DEFAULT_THROTTLE_CLASSES': ('rest_framework.throttling.AnonRateThrottle', ),
    'DEFAULT_THROTTLE_RATES': {
        'anon': '1000/day',
    },
    'DEFAULT_PERMISSION_CLASSES': [
        'rest_framework.permissions.DjangoModelPermissionsOrAnonReadOnly'
    ],
    'DEFAULT_AUTHENTICATION_CLASSES': []
}

# Internationalization
# https://docs.djangoproject.com/en/1.11/topics/i18n/
LANGUAGE_CODE = env('LANGUAGE_CODE', default='en-us')
USE_I18N = env.bool('USE_I18N', default=True)
USE_L10N = env.bool('USE_L10N', default=True)
USE_TZ = env.bool('USE_TZ', default=True)
TIME_ZONE = env.str('TIME_ZONE', default='UTC')

LOCALE_PATHS = (
    'locale',
)

LANGUAGES = [
    ('en', _('English')),
    ('de', _('German')),
]

if not ENV in ['local', 'test']:
    LOGGING = {
        'version': 1,
        'disable_existing_loggers': False,
        'filters': {
            'require_debug_is_false': {
                '()': 'django.utils.log.RequireDebugFalse'
            },
        },
        'handlers': {
            'rotatingfilehandler': {
                'level': 'DEBUG',
                'class': 'logging.handlers.RotatingFileHandler',
                'filename': '/var/log/django/debug.log',
                'maxBytes': 1024 * 1024 * 10,  # 10 MB
                'backupCount': 100,  # max 100 logs
            },
            'mail_admins': {
                'level': 'ERROR',
                'class': 'django.utils.log.AdminEmailHandler',
                'include_html': True,
            }
        },
        'loggers': {
            'django': {
                'handlers': ['rotatingfilehandler', 'mail_admins'],
                'propagate': True,
                'filters': ['require_debug_is_false'],
            },
        },
    }
    LOGGING['loggers']['django.request'] = LOGGING['loggers']['django']
    for ia in INSTALLED_APPS:
        LOGGING['loggers'][ia] = LOGGING['loggers']['django']
else:
    LOGGING = {}

GEOIP_PATH = env('GEOIP_PATH', default='/usr/share/GeoIP/')

DEFAULT_FILE_STORAGE = 'storages.backends.s3boto3.S3Boto3Storage'
THUMBNAIL_DEFAULT_STORAGE = DEFAULT_FILE_STORAGE

# Static files (CSS, JavaScript, Images)
# https://docs.djangoproject.com/en/1.11/howto/static-files/
STATICFILES_STORAGE = env('STATICFILES_STORAGE', default='app.static_storage.SilentFileStorage')
STATICFILES_DIRS = env.tuple('STATICFILES_DIRS', default=('assets/', ))
STATIC_ROOT = root('static')

STATIC_HOST = env('STATIC_HOST', default='')
STATIC_URL = STATIC_HOST + env('STATIC_URL', default='/static/')

THUMBNAIL_PROCESSORS = easy_thumbnails_defaults.THUMBNAIL_PROCESSORS + (
    'ethos.thumbnail_processors.circular_processor', )

THUMBNAIL_ALIASES = {
    '': {
        'graph_node': {
            'size': (30, 30),
            'crop': True
        },
        'graph_node_circular': {
            'size': (30, 30),
            'crop': True,
            'circle': True
        }
    }
}

CACHES = {'default': env.cache()}

# HTTPS Handling
SECURE_HSTS_INCLUDE_SUBDOMAINS = env.bool('SECURE_HSTS_INCLUDE_SUBDOMAINS', default=True)
SECURE_HSTS_PRELOAD = env.bool('SECURE_HSTS_PRELOAD', default=True)
SECURE_HSTS_SECONDS = env.int('SECURE_HSTS_SECONDS', default=3600)
SECURE_SSL_REDIRECT = env.bool('SECURE_SSL_REDIRECT', default=False)

CSRF_COOKIE_SECURE = env.bool('CSRF_COOKIE_SECURE', default=False)
CSRF_COOKIE_HTTPONLY = env.bool('CSRF_COOKIE_HTTPONLY', default=True)
SESSION_COOKIE_SECURE = env.bool('SESSION_COOKIE_SECURE', default=False)
SECURE_BROWSER_XSS_FILTER = env.bool('SECURE_BROWSER_XSS_FILTER', default=True)
SECURE_CONTENT_TYPE_NOSNIFF = env.bool('SECURE_CONTENT_TYPE_NOSNIFF', default=True)
X_FRAME_OPTIONS = env('X_FRAME_OPTIONS', default='DENY')

# Email Integrations
CONTACT_EMAIL = env('CONTACT_EMAIL', default='') # TODO
PERSONAL_CONTACT_EMAIL = env('PERSONAL_CONTACT_EMAIL', default='you@foo.bar')
SENDGRID_API_KEY = env('SENDGRID_API_KEY', default='') # TODO - Required to send email.
EMAIL_HOST = env('EMAIL_HOST', default='smtp.sendgrid.net')
EMAIL_HOST_USER = env('EMAIL_HOST_USER', default='') # TODO
EMAIL_HOST_PASSWORD = env('EMAIL_HOST_PASSWORD', default='') # TODO
EMAIL_PORT = env.int('EMAIL_PORT', default=587)
EMAIL_USE_TLS = env.bool('EMAIL_USE_TLS', default=True)
SERVER_EMAIL = env('SERVER_EMAIL', default='server@TODO.co')

# IMAP Settings
IMAP_EMAIL = env('IMAP_EMAIL', default='<email>')
IMAP_PASSWORD = env('IMAP_PASSWORD', default='<password>')

# Mailchimp Integration
MAILCHIMP_USER = env('MAILCHIMP_USER', default='')
MAILCHIMP_API_KEY = env('MAILCHIMP_API_KEY', default='')
MAILCHIMP_LIST_ID = env('MAILCHIMP_LIST_ID', default='')

# Github
GITHUB_API_BASE_URL = env('GITHUB_API_BASE_URL', default='https://api.github.com')
GITHUB_AUTH_BASE_URL = env('GITHUB_AUTH_BASE_URL', default='https://github.com/login/oauth/authorize')
GITHUB_TOKEN_URL = env('GITHUB_TOKEN_URL', default='https://github.com/login/oauth/access_token')
GITHUB_SCOPE = env('GITHUB_SCOPE', default='read:user,user:email,read:org')
GITHUB_CLIENT_ID = env('GITHUB_CLIENT_ID', default='') # TODO
GITHUB_CLIENT_SECRET = env('GITHUB_CLIENT_SECRET', default='') # TODO
GITHUB_API_USER = env('GITHUB_API_USER', default='') # TODO
GITHUB_API_TOKEN = env('GITHUB_API_TOKEN', default='') # TODO
GITHUB_APP_NAME = env('GITHUB_APP_NAME', default='gitcoin-local')

# Social Auth
LOGIN_URL = 'gh_login'
LOGOUT_URL = 'logout'
LOGIN_REDIRECT_URL = 'explorer'
SOCIAL_AUTH_LOGIN_REDIRECT_URL = 'explorer'
SOCIAL_AUTH_GITHUB_KEY = GITHUB_CLIENT_ID
SOCIAL_AUTH_GITHUB_SECRET = GITHUB_CLIENT_SECRET
SOCIAL_AUTH_POSTGRES_JSONFIELD = True
SOCIAL_AUTH_ADMIN_USER_SEARCH_FIELDS = ['username', 'first_name', 'last_name', 'email']
SOCIAL_AUTH_GITHUB_SCOPE = [
    'read:public_repo',
    'read:org',
    'read:user',
    'user:email',
]

SOCIAL_AUTH_PIPELINE = (
    'social_core.pipeline.social_auth.social_details',
    'social_core.pipeline.social_auth.social_uid',
    'social_core.pipeline.social_auth.auth_allowed',
    'social_core.pipeline.social_auth.social_user',
    'social_core.pipeline.user.get_username',
    'social_core.pipeline.user.create_user',
    'app.pipeline.save_profile',
    'social_core.pipeline.social_auth.associate_user',
    'social_core.pipeline.social_auth.load_extra_data',
    'social_core.pipeline.user.user_details',
)

# Gitter
GITTER_TOKEN = env('GITTER_TOKEN', default=False)

# optional: only needed if you run the gitcoinbot app
# Setup instructions: https://github.com/gitcoinco/web/blob/master/app/gitcoinbot/README.md
GITCOINBOT_APP_ID = env('GITCOINBOT_APP_ID', default='')
GITCOIN_BOT_CERT_PATH = env('GITCOIN_BOT_CERT_PATH', default='')
SECRET_KEYSTRING = ''
if GITCOIN_BOT_CERT_PATH:
    with open(str(root.path(GITCOIN_BOT_CERT_PATH))) as f:
        SECRET_KEYSTRING = f.read()

# Twitter Integration
TWITTER_CONSUMER_KEY = env('TWITTER_CONSUMER_KEY', default='') # TODO
TWITTER_CONSUMER_SECRET = env('TWITTER_CONSUMER_SECRET', default='') # TODO
TWITTER_ACCESS_TOKEN = env('TWITTER_ACCESS_TOKEN', default='') # TODO
TWITTER_ACCESS_SECRET = env('TWITTER_ACCESS_SECRET', default='') # TODO
TWITTER_USERNAME = env('TWITTER_USERNAME', default='') # TODO

# Slack Integration
# optional: only needed if you slack things
SLACK_TOKEN = env('SLACK_TOKEN', default='') # TODO
SLACK_WELCOMEBOT_TOKEN = env('SLACK_WELCOMEBOT_TOKEN', default='') # TODO

# Reporting Integrations
MIXPANEL_TOKEN = env('MIXPANEL_TOKEN', default='')

GA_PRIVATE_KEY_PATH = env('GA_PRIVATE_KEY_PATH', default='')
GA_PRIVATE_KEY = ''
if GA_PRIVATE_KEY_PATH:
    with open(str(root.path(GA_PRIVATE_KEY_PATH))) as cert_file:
        GA_PRIVATE_KEY = cert_file.read()

# https://developers.google.com/analytics/devguides/reporting/core/v4/quickstart/service-py
GOOGLE_ANALYTICS_AUTH_JSON = {
    'type': env('GA_TYPE', default='service_account'),
    'project_id': env('GA_PROJECT_ID', default=''),
    'private_key_id': env('GA_PRIVATE_KEY_ID', default=''),
    'private_key': GA_PRIVATE_KEY,
    'client_email': env('GA_CLIENT_EMAIL', default=''),
    'client_id': env('GA_CLIENT_ID', default=''),
    'auth_uri': env('GA_AUTH_URI', default='https://accounts.google.com/o/oauth2/auth'),
    'token_uri': env('GA_TOKEN_URI', default='https://accounts.google.com/o/oauth2/token'),
    'auth_provider_x509_cert_url': env('GA_AUTH_PROVIDER_X509_CERT_URL',
                                       default='https://www.googleapis.com/oauth2/v1/certs'),
    'client_x509_cert_url': env('GA_CLIENT_X509_CERT_URL', default='')
}

# Rollbar - https://rollbar.com/docs/notifier/pyrollbar/#django
ROLLBAR_CLIENT_TOKEN = env('ROLLBAR_CLIENT_TOKEN', default='')  # post_client_item
ROLLBAR_SERVER_TOKEN = env('ROLLBAR_SERVER_TOKEN', default='')  # post_server_item
if ROLLBAR_SERVER_TOKEN:
    # Handle rollbar initialization.
    ROLLBAR = {
        'access_token': ROLLBAR_SERVER_TOKEN,
        'environment': ENV,
        'root': BASE_DIR,
        'patch_debugview': False,  # Disable debug view patching.
        'branch': 'master',
        'exception_level_filters': [(Http404, 'ignored')],
        'scrub_fields': [
            'pw', 'passwd', 'password', 'secret', 'confirm_password', 'confirmPassword',
            'password_confirmation', 'passwordConfirmation', 'access_token', 'accessToken',
            'auth', 'authentication', 'github_access_token', 'github_client_secret',
            'secret_key', 'twitter_access_token', 'twitter_access_secret', 'twitter_consumer_secret',
            'mixpanel_token', 'slack_verification_token', 'redirect_state', 'slack_token', 'priv_key',
        ],
    }
    MIDDLEWARE.append('rollbar.contrib.django.middleware.RollbarNotifierMiddleware')
    rollbar.init(**ROLLBAR)

# List of github usernames to not count as comments on an issue
IGNORE_COMMENTS_FROM = ['gitcoinbot', ]

# optional: only needed if you run the activity-report management command
AWS_ACCESS_KEY_ID = env('AWS_ACCESS_KEY_ID', default='')
AWS_SECRET_ACCESS_KEY = env('AWS_SECRET_ACCESS_KEY', default='')

AWS_STORAGE_BUCKET_NAME = env('AWS_STORAGE_BUCKET_NAME', default='')
AWS_S3_OBJECT_PARAMETERS = env.dict('AWS_S3_OBJECT_PARAMETERS', default={'CacheControl': 'max-age=86400'})
S3_USE_SIGV4 = env.bool('S3_USE_SIGV4', default=True)
AWS_IS_GZIPPED = env.bool('AWS_IS_GZIPPED', default=True)
AWS_S3_REGION_NAME = env('AWS_S3_REGION_NAME', default='us-west-2')
AWS_S3_SIGNATURE_VERSION = env('AWS_S3_SIGNATURE_VERSION', default='s3v4')
AWS_QUERYSTRING_AUTH = env.bool('AWS_QUERYSTRING_AUTH', default=False)
AWS_S3_FILE_OVERWRITE = env.bool('AWS_S3_FILE_OVERWRITE', default=True)
# AWS_S3_CUSTOM_DOMAIN = env('AWS_S3_CUSTOM_DOMAIN', default='assets.gitcoin.co')

S3_REPORT_BUCKET = env('S3_REPORT_BUCKET', default='') # TODO
S3_REPORT_PREFIX = env('S3_REPORT_PREFIX', default='') # TODO

INSTALLED_APPS += env.list('DEBUG_APPS', default=[])

# Faucet App config
FAUCET_AMOUNT = env.float('FAUCET_AMOUNT', default=.00025)

SENDGRID_EVENT_HOOK_URL = env('SENDGRID_EVENT_HOOK_URL', default='sg_event_process')
GITHUB_EVENT_HOOK_URL = env('GITHUB_EVENT_HOOK_URL', default='github/payload/')

# Web3
WEB3_HTTP_PROVIDER = env('WEB3_HTTP_PROVIDER', default='https://rinkeby.infura.io')

# COLO Coin
COLO_ACCOUNT_ADDRESS = env('COLO_ACCOUNT_ADDRESS', default='')  # TODO
COLO_ACCOUNT_PRIVATE_KEY = env('COLO_ACCOUNT_PRIVATE_KEY', default='')  # TODO

# EthOS
ETHOS_CONTRACT_ADDRESS = env('ETHOS_CONTRACT_ADDRESS', default='')  # TODO
ETHOS_ACCOUNT_ADDRESS = env('ETHOS_ACCOUNT_ADDRESS', default='')  # TODO
ETHOS_ACCOUNT_PRIVATE_KEY = env('ETHOS_ACCOUNT_PRIVATE_KEY', default='')  # TODO

ETHOS_TWITTER_CONSUMER_KEY = env('ETHOS_TWITTER_CONSUMER_KEY', default='')  # TODO
ETHOS_TWITTER_CONSUMER_SECRET = env('ETHOS_TWITTER_CONSUMER_SECRET', default='')  # TODO
ETHOS_TWITTER_ACCESS_TOKEN = env('ETHOS_TWITTER_ACCESS_TOKEN', default='')  # TODO
ETHOS_TWITTER_ACCESS_SECRET = env('ETHOS_TWITTER_ACCESS_SECRET', default='')  # TODO

# Silk Profiling and Performance Monitoring
ENABLE_SILK = env.bool('ENABLE_SILK', default=False)
if ENABLE_SILK:
    INSTALLED_APPS += ['silk']
    MIDDLEWARE.append('silk.middleware.SilkyMiddleware')
    SILKY_PYTHON_PROFILER = env.bool('SILKY_PYTHON_PROFILER', default=True)
    SILKY_PYTHON_PROFILER_BINARY = env.bool('SILKY_PYTHON_PROFILER_BINARY', default=False)
    SILKY_AUTHENTICATION = env.bool('SILKY_AUTHENTICATION', default=False)
    SILKY_AUTHORISATION = env.bool('SILKY_AUTHORISATION', default=False)
    SILKY_META = env.bool('SILKY_META', default=True)
    SILKY_INTERCEPT_PERCENT = env.int('SILKY_INTERCEPT_PERCENT', default=50)
    SILKY_MAX_RECORDED_REQUESTS = env.int('SILKY_MAX_RECORDED_REQUESTS', default=10000)
    SILKY_DYNAMIC_PROFILING = env.list('SILKY_DYNAMIC_PROFILING', default=[])
    if ENV == 'stage':
        SILKY_DYNAMIC_PROFILING += [{
            'module': 'dashboard.views',
            'function': 'profile',
            'name': 'Profile View',
        }, {
            'module': 'retail.views',
            'function': 'index',
            'name': 'Index View',
        }]
    SILKY_MAX_RECORDED_REQUESTS_CHECK_PERCENT = env.int(
        'SILKY_MAX_RECORDED_REQUESTS_CHECK_PERCENT', default=10)<|MERGE_RESOLUTION|>--- conflicted
+++ resolved
@@ -67,12 +67,9 @@
     'django.contrib.humanize',
     'django.contrib.sitemaps',
     'django.contrib.sites',
-<<<<<<< HEAD
     'autotranslate',
-=======
     'django_extensions',
     'easy_thumbnails',
->>>>>>> 7acc3ea3
     'app',
     'retail',
     'rest_framework',
