--- conflicted
+++ resolved
@@ -188,7 +188,6 @@
 
 LOCALE_PATHS = ('locale', )
 
-<<<<<<< HEAD
 LANGUAGES = [
     ('en', _('English')),
     ('es', _('Spanish')),
@@ -199,9 +198,6 @@
     ('po', _('Polish')),
     ('zh', _('Chinese')),
 ]
-=======
-LANGUAGES = [('en', _('English'))]
->>>>>>> 3cd90446
 
 if not ENV in ['local', 'test']:
     LOGGING = {
