# -*- coding: utf-8 -*-
"""Define the Gitcoin project settings.

Copyright (C) 2018 Gitcoin Core

This program is free software: you can redistribute it and/or modify
it under the terms of the GNU Affero General Public License as published
by the Free Software Foundation, either version 3 of the License, or
(at your option) any later version.

This program is distributed in the hope that it will be useful,
but WITHOUT ANY WARRANTY; without even the implied warranty of
MERCHANTABILITY or FITNESS FOR A PARTICULAR PURPOSE. See the
GNU Affero General Public License for more details.

You should have received a copy of the GNU Affero General Public License
along with this program. If not, see <http://www.gnu.org/licenses/>.

"""
import socket

from django.http import Http404
from django.utils.translation import gettext_lazy as _

import environ
import rollbar
from easy_thumbnails.conf import Settings as easy_thumbnails_defaults

root = environ.Path(__file__) - 2  # Set the base directory to two levels.
env = environ.Env(DEBUG=(bool, False), )  # set default values and casting
env.read_env(str(root.path('app/.env')))  # reading .env file

DEBUG = env.bool('DEBUG', default=True)
ENV = env('ENV', default='local')
DEBUG_ENVS = env.list('DEBUG_ENVS', default=['local', 'stage', 'test'])
IS_DEBUG_ENV = ENV in DEBUG_ENVS
HOSTNAME = env('HOSTNAME', default=socket.gethostname())
BASE_URL = env('BASE_URL', default='http://localhost:8000/')
SECRET_KEY = env('SECRET_KEY', default='YOUR-SupEr-SecRet-KeY')
ADMINS = (env.tuple('ADMINS', default=('TODO', 'todo@todo.net')))
BASE_DIR = root()

# Ratelimit
RATELIMIT_ENABLE = env.bool('RATELIMIT_ENABLE', default=True)
RATELIMIT_USE_CACHE = env('RATELIMIT_USE_CACHE', default='default')
RATELIMIT_VIEW = env('RATELIMIT_VIEW', default='tdi.views.ratelimited')

ALLOWED_HOSTS = env.list('ALLOWED_HOSTS', default=['*'])
CSRF_TRUSTED_ORIGINS = env.list('CSRF_TRUSTED_ORIGINS', default=['localhost'])

# Notifications - Global on / off switch
ENABLE_NOTIFICATIONS_ON_NETWORK = env(
    'ENABLE_NOTIFICATIONS_ON_NETWORK', default='mainnet')


# Application definition
INSTALLED_APPS = [
    'django.contrib.admin',
    'django.contrib.auth',
    'django.contrib.contenttypes',
    'django.contrib.sessions',
    'django.contrib.messages',
    'whitenoise.runserver_nostatic',
    'django.contrib.staticfiles',
    'storages',
    'social_django',
    'django.contrib.humanize',
    'django.contrib.sitemaps',
    'django.contrib.sites',
    'django_extensions',
    'easy_thumbnails',
    'app',
    'retail',
    'rest_framework',
    'bootstrap3',
    'marketing',
    'economy',
    'dashboard',
    'faucet',
    'tdi',
    'gas',
    'github',
    'legacy',
    'chartit',
    'email_obfuscator',
    'linkshortener',
    'credits',
    'gitcoinbot',
    'external_bounties',
    'dataviz',
<<<<<<< HEAD
    'integration',
=======
    'ethos',
>>>>>>> 5ebf6b48
]

MIDDLEWARE = [
    'django.middleware.security.SecurityMiddleware',
    'whitenoise.middleware.WhiteNoiseMiddleware',
    'django.contrib.sessions.middleware.SessionMiddleware',
    'django.middleware.locale.LocaleMiddleware',
    'django.middleware.common.CommonMiddleware',
    'django.middleware.csrf.CsrfViewMiddleware',
    'django.contrib.auth.middleware.AuthenticationMiddleware',
    'django.contrib.messages.middleware.MessageMiddleware',
    'django.middleware.clickjacking.XFrameOptionsMiddleware',
    'ratelimit.middleware.RatelimitMiddleware',
    'social_django.middleware.SocialAuthExceptionMiddleware',
]

ROOT_URLCONF = env('ROOT_URLCONF', default='app.urls')

AUTHENTICATION_BACKENDS = (
    'social_core.backends.github.GithubOAuth2',  # for Github authentication
    'django.contrib.auth.backends.ModelBackend',
)

TEMPLATES = [
    {
        'BACKEND': 'django.template.backends.django.DjangoTemplates',
        'DIRS': [
            'retail/templates/',
            'external_bounties/templates/',
            'dataviz/templates',
        ],
        'APP_DIRS': True,
        'OPTIONS': {
            'context_processors': [
                'django.template.context_processors.debug',
                'django.template.context_processors.request',
                'django.contrib.auth.context_processors.auth',
                'django.contrib.messages.context_processors.messages',
                'app.context.insert_settings',
                'social_django.context_processors.backends',
                'social_django.context_processors.login_redirect',
            ],
        },
    },
]

SITE_ID = env.int('SITE_ID', default=1)
WSGI_APPLICATION = env('WSGI_APPLICATION', default='app.wsgi.application')

# Database
# https://docs.djangoproject.com/en/1.11/ref/settings/#databases
DATABASES = {'default': env.db()}

# Password validation
# https://docs.djangoproject.com/en/1.11/ref/settings/#auth-password-validators
AUTH_PASSWORD_VALIDATORS = [
    {
        'NAME': 'django.contrib.auth.password_validation.UserAttributeSimilarityValidator',
    },
    {
        'NAME': 'django.contrib.auth.password_validation.MinimumLengthValidator',
    },
    {
        'NAME': 'django.contrib.auth.password_validation.CommonPasswordValidator',
    },
    {
        'NAME': 'django.contrib.auth.password_validation.NumericPasswordValidator',
    },
]

REST_FRAMEWORK = {
    # Use Django's standard `django.contrib.auth` permissions,
    # or allow read-only access for unauthenticated users.
    'DEFAULT_FILTER_BACKENDS': ('django_filters.rest_framework.DjangoFilterBackend', ),
    'DEFAULT_THROTTLE_CLASSES': ('rest_framework.throttling.AnonRateThrottle', ),
    'DEFAULT_THROTTLE_RATES': {
        'anon': '1000/day',
    },
    'DEFAULT_PERMISSION_CLASSES': [
        'rest_framework.permissions.DjangoModelPermissionsOrAnonReadOnly'
    ],
    'DEFAULT_AUTHENTICATION_CLASSES': []
}

# Internationalization
# https://docs.djangoproject.com/en/1.11/topics/i18n/
LANGUAGE_CODE = env('LANGUAGE_CODE', default='en-us')
USE_I18N = env.bool('USE_I18N', default=True)
USE_L10N = env.bool('USE_L10N', default=True)
USE_TZ = env.bool('USE_TZ', default=True)
TIME_ZONE = env.str('TIME_ZONE', default='UTC')

LOCALE_PATHS = (
    'locale',
)

LANGUAGES = [
    ('en', _('English'))
]

if not ENV in ['local', 'test']:
    LOGGING = {
        'version': 1,
        'disable_existing_loggers': False,
        'filters': {
            'require_debug_is_false': {
                '()': 'django.utils.log.RequireDebugFalse'
            },
        },
        'handlers': {
            'rotatingfilehandler': {
                'level': 'DEBUG',
                'class': 'logging.handlers.RotatingFileHandler',
                'filename': '/var/log/django/debug.log',
                'maxBytes': 1024 * 1024 * 10,  # 10 MB
                'backupCount': 100,  # max 100 logs
            },
            'mail_admins': {
                'level': 'ERROR',
                'class': 'django.utils.log.AdminEmailHandler',
                'include_html': True,
            }
        },
        'loggers': {
            'django': {
                'handlers': ['rotatingfilehandler', 'mail_admins'],
                'propagate': True,
                'filters': ['require_debug_is_false'],
            },
        },
    }
    LOGGING['loggers']['django.request'] = LOGGING['loggers']['django']
    for ia in INSTALLED_APPS:
        LOGGING['loggers'][ia] = LOGGING['loggers']['django']
else:
    LOGGING = {}

GEOIP_PATH = env('GEOIP_PATH', default='/usr/share/GeoIP/')

DEFAULT_FILE_STORAGE = 'storages.backends.s3boto3.S3Boto3Storage'
THUMBNAIL_DEFAULT_STORAGE = DEFAULT_FILE_STORAGE

# Static files (CSS, JavaScript, Images)
# https://docs.djangoproject.com/en/1.11/howto/static-files/
STATICFILES_STORAGE = env('STATICFILES_STORAGE', default='app.static_storage.SilentFileStorage')
STATICFILES_DIRS = env.tuple('STATICFILES_DIRS', default=('assets/', ))
STATIC_ROOT = root('static')

STATIC_HOST = env('STATIC_HOST', default='')
STATIC_URL = STATIC_HOST + env('STATIC_URL', default='/static/')

THUMBNAIL_PROCESSORS = easy_thumbnails_defaults.THUMBNAIL_PROCESSORS + (
    'ethos.thumbnail_processors.circular_processor', )

THUMBNAIL_ALIASES = {
    '': {
        'graph_node': {
            'size': (30, 30),
            'crop': True
        },
        'graph_node_circular': {
            'size': (30, 30),
            'crop': True,
            'circle': True
        }
    }
}

CACHES = {'default': env.cache()}

# HTTPS Handling
SECURE_HSTS_INCLUDE_SUBDOMAINS = env.bool('SECURE_HSTS_INCLUDE_SUBDOMAINS', default=True)
SECURE_HSTS_PRELOAD = env.bool('SECURE_HSTS_PRELOAD', default=True)
SECURE_HSTS_SECONDS = env.int('SECURE_HSTS_SECONDS', default=3600)
SECURE_SSL_REDIRECT = env.bool('SECURE_SSL_REDIRECT', default=False)

CSRF_COOKIE_SECURE = env.bool('CSRF_COOKIE_SECURE', default=False)
CSRF_COOKIE_HTTPONLY = env.bool('CSRF_COOKIE_HTTPONLY', default=True)
SESSION_COOKIE_SECURE = env.bool('SESSION_COOKIE_SECURE', default=False)
SECURE_BROWSER_XSS_FILTER = env.bool('SECURE_BROWSER_XSS_FILTER', default=True)
SECURE_CONTENT_TYPE_NOSNIFF = env.bool('SECURE_CONTENT_TYPE_NOSNIFF', default=True)
X_FRAME_OPTIONS = env('X_FRAME_OPTIONS', default='DENY')

# Email Integrations
CONTACT_EMAIL = env('CONTACT_EMAIL', default='') # TODO
PERSONAL_CONTACT_EMAIL = env('PERSONAL_CONTACT_EMAIL', default='you@foo.bar')
SENDGRID_API_KEY = env('SENDGRID_API_KEY', default='') # TODO - Required to send email.
EMAIL_HOST = env('EMAIL_HOST', default='smtp.sendgrid.net')
EMAIL_HOST_USER = env('EMAIL_HOST_USER', default='') # TODO
EMAIL_HOST_PASSWORD = env('EMAIL_HOST_PASSWORD', default='') # TODO
EMAIL_PORT = env.int('EMAIL_PORT', default=587)
EMAIL_USE_TLS = env.bool('EMAIL_USE_TLS', default=True)
SERVER_EMAIL = env('SERVER_EMAIL', default='server@TODO.co')

# IMAP Settings
IMAP_EMAIL = env('IMAP_EMAIL', default='<email>')
IMAP_PASSWORD = env('IMAP_PASSWORD', default='<password>')

# Mailchimp Integration
MAILCHIMP_USER = env('MAILCHIMP_USER', default='')
MAILCHIMP_API_KEY = env('MAILCHIMP_API_KEY', default='')
MAILCHIMP_LIST_ID = env('MAILCHIMP_LIST_ID', default='')

# Github
GITHUB_API_BASE_URL = env('GITHUB_API_BASE_URL', default='https://api.github.com')
GITHUB_AUTH_BASE_URL = env('GITHUB_AUTH_BASE_URL', default='https://github.com/login/oauth/authorize')
GITHUB_TOKEN_URL = env('GITHUB_TOKEN_URL', default='https://github.com/login/oauth/access_token')
GITHUB_SCOPE = env('GITHUB_SCOPE', default='read:user,user:email,read:org')
GITHUB_CLIENT_ID = env('GITHUB_CLIENT_ID', default='') # TODO
GITHUB_CLIENT_SECRET = env('GITHUB_CLIENT_SECRET', default='') # TODO
GITHUB_API_USER = env('GITHUB_API_USER', default='') # TODO
GITHUB_API_TOKEN = env('GITHUB_API_TOKEN', default='') # TODO
GITHUB_APP_NAME = env('GITHUB_APP_NAME', default='gitcoin-local')

# Social Auth
LOGIN_URL = 'gh_login'
LOGOUT_URL = 'logout'
LOGIN_REDIRECT_URL = 'explorer'
SOCIAL_AUTH_LOGIN_REDIRECT_URL = 'explorer'
SOCIAL_AUTH_GITHUB_KEY = GITHUB_CLIENT_ID
SOCIAL_AUTH_GITHUB_SECRET = GITHUB_CLIENT_SECRET
SOCIAL_AUTH_POSTGRES_JSONFIELD = True
SOCIAL_AUTH_ADMIN_USER_SEARCH_FIELDS = ['username', 'first_name', 'last_name', 'email']
SOCIAL_AUTH_GITHUB_SCOPE = [
    'read:public_repo',
    'read:org',
    'read:user',
    'user:email',
]

SOCIAL_AUTH_PIPELINE = (
    'social_core.pipeline.social_auth.social_details',
    'social_core.pipeline.social_auth.social_uid',
    'social_core.pipeline.social_auth.auth_allowed',
    'social_core.pipeline.social_auth.social_user',
    'social_core.pipeline.user.get_username',
    'social_core.pipeline.user.create_user',
    'app.pipeline.save_profile',
    'social_core.pipeline.social_auth.associate_user',
    'social_core.pipeline.social_auth.load_extra_data',
    'social_core.pipeline.user.user_details',
)

# Gitter
GITTER_TOKEN = env('GITTER_TOKEN', default=False)

# optional: only needed if you run the gitcoinbot app
# Setup instructions: https://github.com/gitcoinco/web/blob/master/app/gitcoinbot/README.md
GITCOINBOT_APP_ID = env('GITCOINBOT_APP_ID', default='')
GITCOIN_BOT_CERT_PATH = env('GITCOIN_BOT_CERT_PATH', default='')
SECRET_KEYSTRING = ''
if GITCOIN_BOT_CERT_PATH:
    with open(str(root.path(GITCOIN_BOT_CERT_PATH))) as f:
        SECRET_KEYSTRING = f.read()

# Twitter Integration
TWITTER_CONSUMER_KEY = env('TWITTER_CONSUMER_KEY', default='') # TODO
TWITTER_CONSUMER_SECRET = env('TWITTER_CONSUMER_SECRET', default='') # TODO
TWITTER_ACCESS_TOKEN = env('TWITTER_ACCESS_TOKEN', default='') # TODO
TWITTER_ACCESS_SECRET = env('TWITTER_ACCESS_SECRET', default='') # TODO
TWITTER_USERNAME = env('TWITTER_USERNAME', default='') # TODO

# Slack Integration
# optional: only needed if you slack things
SLACK_TOKEN = env('SLACK_TOKEN', default='') # TODO
SLACK_WELCOMEBOT_TOKEN = env('SLACK_WELCOMEBOT_TOKEN', default='') # TODO

# Reporting Integrations
MIXPANEL_TOKEN = env('MIXPANEL_TOKEN', default='')

GA_PRIVATE_KEY_PATH = env('GA_PRIVATE_KEY_PATH', default='')
GA_PRIVATE_KEY = ''
if GA_PRIVATE_KEY_PATH:
    with open(str(root.path(GA_PRIVATE_KEY_PATH))) as cert_file:
        GA_PRIVATE_KEY = cert_file.read()

# https://developers.google.com/analytics/devguides/reporting/core/v4/quickstart/service-py
GOOGLE_ANALYTICS_AUTH_JSON = {
    'type': env('GA_TYPE', default='service_account'),
    'project_id': env('GA_PROJECT_ID', default=''),
    'private_key_id': env('GA_PRIVATE_KEY_ID', default=''),
    'private_key': GA_PRIVATE_KEY,
    'client_email': env('GA_CLIENT_EMAIL', default=''),
    'client_id': env('GA_CLIENT_ID', default=''),
    'auth_uri': env('GA_AUTH_URI', default='https://accounts.google.com/o/oauth2/auth'),
    'token_uri': env('GA_TOKEN_URI', default='https://accounts.google.com/o/oauth2/token'),
    'auth_provider_x509_cert_url': env('GA_AUTH_PROVIDER_X509_CERT_URL',
                                       default='https://www.googleapis.com/oauth2/v1/certs'),
    'client_x509_cert_url': env('GA_CLIENT_X509_CERT_URL', default='')
}

# Rollbar - https://rollbar.com/docs/notifier/pyrollbar/#django
ROLLBAR_CLIENT_TOKEN = env('ROLLBAR_CLIENT_TOKEN', default='')  # post_client_item
ROLLBAR_SERVER_TOKEN = env('ROLLBAR_SERVER_TOKEN', default='')  # post_server_item
if ROLLBAR_SERVER_TOKEN:
    # Handle rollbar initialization.
    ROLLBAR = {
        'access_token': ROLLBAR_SERVER_TOKEN,
        'environment': ENV,
        'root': BASE_DIR,
        'patch_debugview': False,  # Disable debug view patching.
        'branch': 'master',
        'exception_level_filters': [(Http404, 'ignored')],
        'scrub_fields': [
            'pw', 'passwd', 'password', 'secret', 'confirm_password', 'confirmPassword',
            'password_confirmation', 'passwordConfirmation', 'access_token', 'accessToken',
            'auth', 'authentication', 'github_access_token', 'github_client_secret',
            'secret_key', 'twitter_access_token', 'twitter_access_secret', 'twitter_consumer_secret',
            'mixpanel_token', 'slack_verification_token', 'redirect_state', 'slack_token', 'priv_key',
        ],
    }
    MIDDLEWARE.append('rollbar.contrib.django.middleware.RollbarNotifierMiddleware')
    rollbar.init(**ROLLBAR)

# List of github usernames to not count as comments on an issue
IGNORE_COMMENTS_FROM = ['gitcoinbot', ]

# optional: only needed if you run the activity-report management command
AWS_ACCESS_KEY_ID = env('AWS_ACCESS_KEY_ID', default='')
AWS_SECRET_ACCESS_KEY = env('AWS_SECRET_ACCESS_KEY', default='')

AWS_STORAGE_BUCKET_NAME = env('AWS_STORAGE_BUCKET_NAME', default='')
AWS_S3_OBJECT_PARAMETERS = env.dict('AWS_S3_OBJECT_PARAMETERS', default={'CacheControl': 'max-age=86400'})
S3_USE_SIGV4 = env.bool('S3_USE_SIGV4', default=True)
AWS_IS_GZIPPED = env.bool('AWS_IS_GZIPPED', default=True)
AWS_S3_REGION_NAME = env('AWS_S3_REGION_NAME', default='us-west-2')
AWS_S3_SIGNATURE_VERSION = env('AWS_S3_SIGNATURE_VERSION', default='s3v4')
AWS_QUERYSTRING_AUTH = env.bool('AWS_QUERYSTRING_AUTH', default=False)
AWS_S3_FILE_OVERWRITE = env.bool('AWS_S3_FILE_OVERWRITE', default=True)
# AWS_S3_CUSTOM_DOMAIN = env('AWS_S3_CUSTOM_DOMAIN', default='assets.gitcoin.co')

S3_REPORT_BUCKET = env('S3_REPORT_BUCKET', default='') # TODO
S3_REPORT_PREFIX = env('S3_REPORT_PREFIX', default='') # TODO

INSTALLED_APPS += env.list('DEBUG_APPS', default=[])

# Faucet App config
FAUCET_AMOUNT = env.float('FAUCET_AMOUNT', default=.00025)

SENDGRID_EVENT_HOOK_URL = env('SENDGRID_EVENT_HOOK_URL', default='sg_event_process')
GITHUB_EVENT_HOOK_URL = env('GITHUB_EVENT_HOOK_URL', default='github/payload/')

# Web3
WEB3_HTTP_PROVIDER = env('WEB3_HTTP_PROVIDER', default='https://rinkeby.infura.io')

# COLO Coin
COLO_ACCOUNT_ADDRESS = env('COLO_ACCOUNT_ADDRESS', default='')  # TODO
COLO_ACCOUNT_PRIVATE_KEY = env('COLO_ACCOUNT_PRIVATE_KEY', default='')  # TODO

# EthOS
ETHOS_CONTRACT_ADDRESS = env('ETHOS_CONTRACT_ADDRESS', default='')  # TODO
ETHOS_ACCOUNT_ADDRESS = env('ETHOS_ACCOUNT_ADDRESS', default='')  # TODO
ETHOS_ACCOUNT_PRIVATE_KEY = env('ETHOS_ACCOUNT_PRIVATE_KEY', default='')  # TODO

ETHOS_TWITTER_CONSUMER_KEY = env('ETHOS_TWITTER_CONSUMER_KEY', default='')  # TODO
ETHOS_TWITTER_CONSUMER_SECRET = env('ETHOS_TWITTER_CONSUMER_SECRET', default='')  # TODO
ETHOS_TWITTER_ACCESS_TOKEN = env('ETHOS_TWITTER_ACCESS_TOKEN', default='')  # TODO
ETHOS_TWITTER_ACCESS_SECRET = env('ETHOS_TWITTER_ACCESS_SECRET', default='')  # TODO

# Silk Profiling and Performance Monitoring
ENABLE_SILK = env.bool('ENABLE_SILK', default=False)
if ENABLE_SILK:
    INSTALLED_APPS += ['silk']
    MIDDLEWARE.append('silk.middleware.SilkyMiddleware')
    SILKY_PYTHON_PROFILER = env.bool('SILKY_PYTHON_PROFILER', default=True)
    SILKY_PYTHON_PROFILER_BINARY = env.bool('SILKY_PYTHON_PROFILER_BINARY', default=False)
    SILKY_AUTHENTICATION = env.bool('SILKY_AUTHENTICATION', default=False)
    SILKY_AUTHORISATION = env.bool('SILKY_AUTHORISATION', default=False)
    SILKY_META = env.bool('SILKY_META', default=True)
    SILKY_INTERCEPT_PERCENT = env.int('SILKY_INTERCEPT_PERCENT', default=50)
    SILKY_MAX_RECORDED_REQUESTS = env.int('SILKY_MAX_RECORDED_REQUESTS', default=10000)
    SILKY_DYNAMIC_PROFILING = env.list('SILKY_DYNAMIC_PROFILING', default=[])
    if ENV == 'stage':
        SILKY_DYNAMIC_PROFILING += [{
            'module': 'dashboard.views',
            'function': 'profile',
            'name': 'Profile View',
        }, {
            'module': 'retail.views',
            'function': 'index',
            'name': 'Index View',
        }]
    SILKY_MAX_RECORDED_REQUESTS_CHECK_PERCENT = env.int(
        'SILKY_MAX_RECORDED_REQUESTS_CHECK_PERCENT', default=10)<|MERGE_RESOLUTION|>--- conflicted
+++ resolved
@@ -88,11 +88,8 @@
     'gitcoinbot',
     'external_bounties',
     'dataviz',
-<<<<<<< HEAD
     'integration',
-=======
     'ethos',
->>>>>>> 5ebf6b48
 ]
 
 MIDDLEWARE = [
