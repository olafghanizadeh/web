--- conflicted
+++ resolved
@@ -40,15 +40,4 @@
 
 </p>
 
-<<<<<<< HEAD
-=======
-<p>
-    {% trans "Keep Pushing Open Source Forward," %}
-    <br>
-    -- {% trans "Gitcoin Core" %}
-</p>
-
->>>>>>> f912f7d9
-
-
 {% endblock %}