--- conflicted
+++ resolved
@@ -16,11 +16,7 @@
     along with this program.  If not, see <http://www.gnu.org/licenses/>.
 
 {% endcomment %}
-<<<<<<< HEAD
-{% load humanize %}
-=======
 {% load i18n humanize %}
->>>>>>> f912f7d9
 
 {% block content %}
 
@@ -71,19 +67,7 @@
 {% include 'emails/bounty.html' with bounty=bounty %}
 
 <p>
-<<<<<<< HEAD
-    You are both CCed on this email.  Feel free to reply all and say hey.
-=======
     {% trans "You are both CCed on this email.  Feel free to reply all and say hey." %}
 </p>
 
-<p>
-    {% trans "Keep Pushing Open Source Forward," %}
-    <br>
-    -- {% trans "Gitcoin Core" %}
->>>>>>> f912f7d9
-</p>
-
-
-
 {% endblock %}