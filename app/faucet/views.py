--- conflicted
+++ resolved
@@ -66,13 +66,12 @@
         return JsonResponse({'message': e.messages[0]}, status=400)
 
     comment = escape(strip_tags(request.POST.get('comment')))
-<<<<<<< HEAD
-    checkeduser = check_github(githubProfile)
-    if FaucetRequest.objects.filter(fulfilled=True, github_username=githubProfile):
+    checkeduser = check_github(github_profile)
+    if FaucetRequest.objects.filter(fulfilled=True, github_username=github_profile):
         return JsonResponse({
             'message': 'The submitted github profile shows a previous faucet distribution.'
         }, status=403)
-    elif FaucetRequest.objects.filter(github_username=githubProfile, rejected=False):
+    elif FaucetRequest.objects.filter(github_username=github_profile, rejected=False):
         return JsonResponse({
             'message': 'The submitted github profile shows a pending faucet distribution.'
         }, status=403)
@@ -82,15 +81,6 @@
         }, status=400)
     else:
         githubMeta = checkeduser
-=======
-    checkeduser = check_github(github_profile)
-    if FaucetRequest.objects.user(github_profile):
-        return JsonResponse({
-            'message': 'The submitted github profile shows a previous faucet distribution.'
-        }, status=403)
-    elif not checkeduser:
-        return JsonResponse({'message': 'The submitted github profile could not be found on github.'}, status=400)
->>>>>>> 3e96e648
 
     fr = FaucetRequest.objects.create(
         fulfilled=False,
@@ -109,39 +99,23 @@
 def process_faucet_request(request, pk):
     faucet_request = FaucetRequest.objects.get(pk=pk)
 
-<<<<<<< HEAD
-    obj = FaucetRequest.objects.get(pk=pk)
     faucet_amount = settings.FAUCET_AMOUNT
-    context = {
-        'obj': obj,
-        'faucet_amount': faucet_amount
-    }
 
-    if obj.fulfilled:
+    if faucet_request.fulfilled:
         messages.info(request, 'already fulfilled')
-        return redirect('/_administrationfaucet/faucetrequest/')
+        return redirect(reverse('process_faucet_request'))
 
-    if obj.rejected:
+    if faucet_request.rejected:
         messages.info(request, 'already rejected')
-        return redirect('/_administrationfaucet/faucetrequest/')
+        return redirect(reverse('process_faucet_request'))
 
     if request.POST.get('reject_comments', False):
-        obj.comment_admin = request.POST.get('reject_comments', False)
-        obj.rejected = True
-        obj.save()
-        reject_faucet_request(obj)
+        faucet_request.comment_admin = request.POST.get('reject_comments', False)
+        faucet_request.rejected = True
+        faucet_request.save()
+        reject_faucet_request(faucet_request)
         messages.success(request, 'rejected')
 
-        return redirect('/_administrationfaucet/faucetrequest/')
-
-    elif request.POST.get('destinationAccount', False):
-        obj.fulfilled = True
-        obj.fulfill_date = timezone.now()
-        obj.save()
-        processed_faucet_request(obj)
-        messages.success(request, 'sent')
-=======
-    if faucet_request.fulfilled:
         return redirect(reverse('process_faucet_request'))
 
     if request.POST.get('destinationAccount', False):
@@ -149,7 +123,7 @@
         faucet_request.fulfill_date = timezone.now()
         faucet_request.save()
         processed_faucet_request(faucet_request)
->>>>>>> 3e96e648
+        messages.success(request, 'sent')
 
         return redirect(reverse('process_faucet_request'))
 
